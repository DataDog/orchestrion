// Unless explicitly stated otherwise all files in this repository are licensed
// under the Apache License Version 2.0.
// This product includes software developed at Datadog (https://www.datadoghq.com/).
// Copyright 2023-present Datadog, Inc.

package main_test

import (
	"bytes"
	"encoding/json"
	"fmt"
	"io"
	"net/http"
	"os"
	"os/exec"
	"path/filepath"
	"runtime"
	"strings"
	"sync"
	"testing"

	"github.com/stretchr/testify/require"
	"golang.org/x/mod/semver"
)

type testCase interface {
	baseline(b *testing.B)
	instrumented(b *testing.B)
}

var testCases = map[string]func(b *testing.B) testCase{
	"DataDog:orchestrion": benchmarkOrchestrion,
	// normal build
	"traefik:traefik": benchmarkGithub("traefik", "traefik", "./...", false),
	"go-delve:delve":  benchmarkGithub("go-delve", "delve", "./...", false),
	"jlegrone:tctx":   benchmarkGithub("jlegrone", "tctx", "./...", false),
	"tinylib:msgp":    benchmarkGithub("tinylib", "msgp", "./...", false),
	// test packages
	"gin-gonic:gin.test": benchmarkGithub("gin-gonic", "gin", "./...", true),
	"jlegrone:tctx.test": benchmarkGithub("jlegrone", "tctx", "./...", true),
}

func Benchmark(b *testing.B) {
	for name, create := range testCases {
		b.Run(fmt.Sprintf("repo=%s", name), func(b *testing.B) {
			tc := create(b)
			b.Run("variant=baseline", func(b *testing.B) {
				b.ResetTimer()
				for i := 0; i < b.N; i++ {
					tc.baseline(b)
				}
			})

			b.Run("variant=instrumented", func(b *testing.B) {
				b.ResetTimer()
				for i := 0; i < b.N; i++ {
					tc.instrumented(b)
				}
			})
		})
	}
}

type benchGithub struct {
	harness
}

func benchmarkGithub(owner string, repo string, build string, testbuild bool) func(b *testing.B) testCase {
	return func(b *testing.B) testCase {
		b.Helper()

<<<<<<< HEAD
		tc := &benchGithub{harness{build: build}}
=======
		tc := &benchGithub{harness{B: b, build: build, testbuild: testbuild}}
>>>>>>> 842ba8d0

		tag := tc.findLatestGithubReleaseTag(b, owner, repo)
		tc.gitCloneGithub(b, owner, repo, tag)
		tc.exec(b, "go", "mod", "download")
		tc.exec(b, "go", "mod", "edit", "-replace", fmt.Sprintf("github.com/DataDog/orchestrion=%s", rootDir))
		if stat, err := os.Stat(filepath.Join(tc.dir, "vendor")); err == nil && stat.IsDir() {
			// If there's a vendor dir, we need to update the `modules.txt` in there to reflect the replacement.
			tc.exec(b, "go", "mod", "vendor")
		}
		tc.exec(b, buildOrchestrion(b), "pin")

		return tc
	}
}

type benchOrchestrion struct {
	harness
}

<<<<<<< HEAD
func benchmarkOrchestrion(_ *testing.B) testCase {
	return &benchOrchestrion{harness{dir: rootDir, build: "."}}
}

type harness struct {
	dir   string // The directory in which the source code of the package to be built is located.
	build string // The package to be built as part of the test.
=======
func benchmarkOrchestrion(b *testing.B) testCase {
	return &benchOrchestrion{harness{B: b, dir: rootDir, build: ".", testbuild: false}}
}

type harness struct {
	*testing.B
	dir       string // The directory in which the source code of the package to be built is located.
	build     string // The package to be built as part of the test.
	testbuild bool   // Whether the package to be built is a test package.
>>>>>>> 842ba8d0
}

func (h *harness) baseline(b *testing.B) {
	b.Helper()

<<<<<<< HEAD
	cmd := exec.Command("go", "build", "-o", b.TempDir(), h.build)
=======
	var cmd *exec.Cmd
	if h.testbuild {
		cmd = exec.Command("go", "test", "-c", "-o", h.TempDir(), h.build)
	} else {
		cmd = exec.Command("go", "build", "-o", h.TempDir(), h.build)
	}
>>>>>>> 842ba8d0
	cmd.Dir = h.dir
	cmd.Env = append(os.Environ(), "GOCACHE="+b.TempDir())
	output := bytes.NewBuffer(make([]byte, 0, 4_096))
	cmd.Stdout = output
	cmd.Stderr = output

	b.StartTimer()
	err := cmd.Run()
	b.StopTimer()

	require.NoError(b, err, "build failed:\n%s", output)
}

func (h *harness) instrumented(b *testing.B) {
	b.Helper()

<<<<<<< HEAD
	cmd := exec.Command(buildOrchestrion(b), "go", "build", "-o", b.TempDir(), h.build)
=======
	var cmd *exec.Cmd
	if h.testbuild {
		cmd = exec.Command(buildOrchestrion(h.B), "go", "test", "-c", "-o", h.TempDir(), h.build)
	} else {
		cmd = exec.Command(buildOrchestrion(h.B), "go", "build", "-o", h.TempDir(), h.build)
	}
>>>>>>> 842ba8d0
	cmd.Dir = h.dir
	cmd.Env = append(os.Environ(), "GOCACHE="+b.TempDir())
	output := bytes.NewBuffer(make([]byte, 0, 4_096))
	cmd.Stdout = output
	cmd.Stderr = output

	b.StartTimer()
	err := cmd.Run()
	b.StopTimer()

	require.NoError(b, err, "build failed:\n%s", output)
}

func (h *harness) exec(b *testing.B, name string, args ...string) {
	cmd := exec.Command(name, args...)
	cmd.Dir = h.dir
	cmd.Env = append(os.Environ(), "GOCACHE="+b.TempDir())
	output := bytes.NewBuffer(make([]byte, 0, 4_096))
	cmd.Stdout = output
	cmd.Stderr = output

	require.NoError(b, cmd.Run(), "command failed: %s\n%s", cmd, output)
}

func (*harness) findLatestGithubReleaseTag(b *testing.B, owner string, repo string) string {
	b.Helper()

	// NB -- Default page size is 30, and releases are sorted by creation date... We should be able to rely on the tag
	// we are looking for being present in the first page, ergo we don't bother traversing all pages.
	req, err := http.NewRequest(http.MethodGet, fmt.Sprintf("https://api.github.com/repos/%s/%s/releases", owner, repo), nil)
	require.NoError(b, err)
	req.Header.Set("X-GitHub-Api-Version", "2022-11-28")

	if token, ok := getGithubToken(); ok {
		req.Header.Set("Authorization", fmt.Sprintf("Bearer %s", token))
	}

	resp, err := http.DefaultClient.Do(req)
	require.NoError(b, err)
	defer resp.Body.Close()

	require.Equal(b, http.StatusOK, resp.StatusCode, "error response body:\n%s", contentString{resp.Body})

	var payload []struct {
		Prerelease bool   `json:"prerelease"`
		TagName    string `json:"tag_name"`
	}
	require.NoError(b, json.NewDecoder(resp.Body).Decode(&payload))
	require.NotEmpty(b, payload)

	var tagName string
	for _, release := range payload {
		if release.Prerelease {
			// We're excluding pre-releases, just because.
			continue
		}
		if tagName == "" || semver.Compare(tagName, release.TagName) < 0 {
			tagName = release.TagName
		}
	}

	require.NotEmpty(b, tagName)

	return tagName
}

func getGithubToken() (string, bool) {
	if token := os.Getenv("GITHUB_TOKEN"); token != "" {
		return token, true
	}

	var bytes bytes.Buffer
	cmd := exec.Command("gh", "auth", "token")
	cmd.Stdout = &bytes
	cmd.Stderr = &bytes

	if err := cmd.Run(); err != nil {
		return "", false
	}

	return strings.TrimSpace(bytes.String()), true
}

func (h *harness) gitCloneGithub(b *testing.B, owner string, repo string, tag string) string {
	b.Helper()

	h.dir = b.TempDir()
	h.exec(b, "git", "clone", "--depth=1", fmt.Sprintf("--branch=%s", tag), fmt.Sprintf("https://github.com/%s/%s.git", owner, repo), h.dir)

	return h.dir
}

var (
	orchestrionBinOnce sync.Once
	orchestrionBin     string
)

func buildOrchestrion(b *testing.B) string {
	b.Helper()

	orchestrionBinOnce.Do(func() {
		orchestrionBin = filepath.Join(rootDir, "bin", "orchestrion.exe")

		cmd := exec.Command("go", "build", fmt.Sprintf("-o=%s", orchestrionBin), rootDir)
		require.NoError(b, cmd.Run())
	})

	return orchestrionBin
}

type contentString struct{ io.Reader }

func (c contentString) String() string {
	data, _ := io.ReadAll(c)
	return string(data)
}

var rootDir string

func init() {
	_, thisFile, _, _ := runtime.Caller(0)
	rootDir = filepath.Dir(thisFile)
}<|MERGE_RESOLUTION|>--- conflicted
+++ resolved
@@ -69,11 +69,7 @@
 	return func(b *testing.B) testCase {
 		b.Helper()
 
-<<<<<<< HEAD
-		tc := &benchGithub{harness{build: build}}
-=======
-		tc := &benchGithub{harness{B: b, build: build, testbuild: testbuild}}
->>>>>>> 842ba8d0
+		tc := &benchGithub{harness{build: build, testbuild: testbuild}}
 
 		tag := tc.findLatestGithubReleaseTag(b, owner, repo)
 		tc.gitCloneGithub(b, owner, repo, tag)
@@ -93,40 +89,25 @@
 	harness
 }
 
-<<<<<<< HEAD
 func benchmarkOrchestrion(_ *testing.B) testCase {
-	return &benchOrchestrion{harness{dir: rootDir, build: "."}}
+	return &benchOrchestrion{harness{dir: rootDir, build: ".", testbuild: false}}
 }
 
 type harness struct {
-	dir   string // The directory in which the source code of the package to be built is located.
-	build string // The package to be built as part of the test.
-=======
-func benchmarkOrchestrion(b *testing.B) testCase {
-	return &benchOrchestrion{harness{B: b, dir: rootDir, build: ".", testbuild: false}}
-}
-
-type harness struct {
-	*testing.B
 	dir       string // The directory in which the source code of the package to be built is located.
 	build     string // The package to be built as part of the test.
 	testbuild bool   // Whether the package to be built is a test package.
->>>>>>> 842ba8d0
 }
 
 func (h *harness) baseline(b *testing.B) {
 	b.Helper()
 
-<<<<<<< HEAD
-	cmd := exec.Command("go", "build", "-o", b.TempDir(), h.build)
-=======
 	var cmd *exec.Cmd
 	if h.testbuild {
 		cmd = exec.Command("go", "test", "-c", "-o", h.TempDir(), h.build)
 	} else {
-		cmd = exec.Command("go", "build", "-o", h.TempDir(), h.build)
-	}
->>>>>>> 842ba8d0
+		cmd = exec.Command("go", "build", "-o", b.TempDir(), h.build)
+	}
 	cmd.Dir = h.dir
 	cmd.Env = append(os.Environ(), "GOCACHE="+b.TempDir())
 	output := bytes.NewBuffer(make([]byte, 0, 4_096))
@@ -143,16 +124,12 @@
 func (h *harness) instrumented(b *testing.B) {
 	b.Helper()
 
-<<<<<<< HEAD
-	cmd := exec.Command(buildOrchestrion(b), "go", "build", "-o", b.TempDir(), h.build)
-=======
 	var cmd *exec.Cmd
 	if h.testbuild {
 		cmd = exec.Command(buildOrchestrion(h.B), "go", "test", "-c", "-o", h.TempDir(), h.build)
 	} else {
-		cmd = exec.Command(buildOrchestrion(h.B), "go", "build", "-o", h.TempDir(), h.build)
-	}
->>>>>>> 842ba8d0
+		cmd = exec.Command(buildOrchestrion(b), "go", "build", "-o", b.TempDir(), h.build)
+	}
 	cmd.Dir = h.dir
 	cmd.Env = append(os.Environ(), "GOCACHE="+b.TempDir())
 	output := bytes.NewBuffer(make([]byte, 0, 4_096))
