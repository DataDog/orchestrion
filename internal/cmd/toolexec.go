// Unless explicitly stated otherwise all files in this repository are licensed
// under the Apache License Version 2.0.
// This product includes software developed at Datadog (https://www.datadoghq.com/).
// Copyright 2023-present Datadog, Inc.

package cmd

import (
	"errors"
	"fmt"
	"os"

	"github.com/DataDog/orchestrion/internal/pin"
	"github.com/DataDog/orchestrion/internal/toolexec"
	"github.com/DataDog/orchestrion/internal/toolexec/aspect"
	"github.com/DataDog/orchestrion/internal/toolexec/proxy"
	"github.com/rs/zerolog"
	"github.com/urfave/cli/v2"
)

var Toolexec = &cli.Command{
	Name:            "toolexec",
	Usage:           "Standard `-toolexec` plugin for the Go toolchain",
	UsageText:       "orchestrion toolexec [tool] [tool args...]",
	Args:            true,
	SkipFlagParsing: true,
	Action: func(ctx *cli.Context) (resErr error) {
		log := zerolog.Ctx(ctx.Context)
		importPath := os.Getenv("TOOLEXEC_IMPORTPATH")

		proxyCmd, err := proxy.ParseCommand(ctx.Context, importPath, ctx.Args().Slice())
		if err != nil || proxyCmd == nil {
			// An error occurred, or we have been instructed to skip this command.
			return err
		}
<<<<<<< HEAD
		defer proxyCmd.Close(ctx.Context)
=======
		defer func() { proxyCmd.Close(ctx.Context, resErr) }()
>>>>>>> c9e1cd7b

		if proxyCmd.Type() == proxy.CommandTypeOther {
			// Immediately run the command if it's of the Other type, as we do not do
			// any kind of processing on these...
			err := proxy.RunCommand(proxyCmd)
			var event *zerolog.Event
			if err != nil {
				event = log.Error().Err(err)
			} else {
				event = log.Trace()
			}
			event.Strs("command", proxyCmd.Args()).Msg("Toolexec fast-forward command")
			return err
		}

		// Ensure Orchestrion is properly pinned
		pin.AutoPinOrchestrion(ctx.Context)

		if proxyCmd.ShowVersion() {
			log.Trace().Strs("command", proxyCmd.Args()).Msg("Toolexec version command")
			fullVersion, err := toolexec.ComputeVersion(ctx.Context, proxyCmd)
			if err != nil {
				return err
			}
			log.Trace().Str("version", fullVersion).Msg("Complete version output")
			_, err = fmt.Println(fullVersion)
			return err
		}

		log.Info().Strs("command", proxyCmd.Args()).Msg("Toolexec original command")
		weaver := aspect.Weaver{ImportPath: importPath}

		if err := proxy.ProcessCommand(ctx.Context, proxyCmd, weaver.OnCompile); errors.Is(err, proxy.ErrSkipCommand) {
			log.Trace().Msg("OnCompile processor requested command skipping...")
			return nil
		} else if err != nil {
			return err
		}
		if err := proxy.ProcessCommand(ctx.Context, proxyCmd, weaver.OnCompileMain); errors.Is(err, proxy.ErrSkipCommand) {
			log.Trace().Msg("OnCompileMain processor requested command skipping...")
			return nil
		} else if err != nil {
			return err
		}
		if err := proxy.ProcessCommand(ctx.Context, proxyCmd, weaver.OnLink); errors.Is(err, proxy.ErrSkipCommand) {
			log.Trace().Msg("OnLink processor requested command skipping...")
			return nil
		} else if err != nil {
			return err
		}

		log.Debug().Strs("command", proxyCmd.Args()).Msg("Toolexec final command")
		if err := proxy.RunCommand(proxyCmd); err != nil {
			// Logging as debug, as the error will likely surface back to the user anyway...
			log.Error().Strs("command", proxyCmd.Args()).Err(err).Msg("Proxied command failed")
			return err
		}
		return nil
	},
}<|MERGE_RESOLUTION|>--- conflicted
+++ resolved
@@ -33,11 +33,7 @@
 			// An error occurred, or we have been instructed to skip this command.
 			return err
 		}
-<<<<<<< HEAD
-		defer proxyCmd.Close(ctx.Context)
-=======
 		defer func() { proxyCmd.Close(ctx.Context, resErr) }()
->>>>>>> c9e1cd7b
 
 		if proxyCmd.Type() == proxy.CommandTypeOther {
 			// Immediately run the command if it's of the Other type, as we do not do
