--- conflicted
+++ resolved
@@ -4,160 +4,144 @@
 # Copyright 2023-present Datadog, Inc.
 %YAML 1.1
 ---
-<<<<<<< HEAD
+
 meta:
   name: github.com/gorilla/mux
   description: Package gorilla/mux implements a request router and dispatcher for matching incoming requests to their respective handler.
   icon: at-symbol
-  caveats: |-
-    The instrumentation changes the type of the value returned by {{<godoc "github.com/gorilla/mux" "NewRouter">}}, and
-    may as a result cause compilation errors to appear; for example in cases where the value is assigned to an
-    explicitly typed variable, or if it is later re-assigned a {{<godoc "github.com/gorilla/mux" "Router">}} value.
 
-    This issue is tracked by [`DataDog/orchestrion#86`](https://github.com/DataDog/orchestrion/issues/86).
 aspects:
-  - id: Wrap router with tracer
-    join-point:
-      function-call: github.com/gorilla/mux.NewRouter
+  # TODO(romain.marcadier): This is a temporary solution to instrument mux.Router without doing any
+  # refactor work in dd-trace-go at the moment. This remvoes a risk for a compilation error, since it
+  # no longer modifies the original structure, however it relies on access to a number of tracer
+  # packages in `/internal/` paths, which should be replaced.
+  - join-point:
+      struct-definition: github.com/gorilla/mux.Router
     advice:
-      - wrap-expression:
+      - inject-declarations:
           imports:
-            muxtrace: gopkg.in/DataDog/dd-trace-go.v1/contrib/gorilla/mux
-          template: 'muxtrace.WrapRouter({{.}})'
-=======
-
-# TODO(romain.marcadier): This is a temporary solution to instrument mux.Router without doing any
-# refactor work in dd-trace-go at the moment. This remvoes a risk for a compilation error, since it
-# no longer modifies the original structure, however it relies on access to a number of tracer
-# packages in `/internal/` paths, which should be replaced.
-- join-point:
-    struct-definition: github.com/gorilla/mux.Router
-  advice:
-    - inject-declarations:
-        imports:
-          ddtrace: gopkg.in/DataDog/dd-trace-go.v1/ddtrace
-          http: net/http
-          internal: gopkg.in/DataDog/dd-trace-go.v1/internal
-          telemetry: gopkg.in/DataDog/dd-trace-go.v1/internal/telemetry
-          tracer: gopkg.in/DataDog/dd-trace-go.v1/ddtrace/tracer
-        template: |-
-          type ddRouterConfig struct {
-            ignoreRequest func(*http.Request) bool
-            headerTags    *internal.LockMap
-            resourceNamer func(*Router, *http.Request) string
-            serviceName   string
-            spanOpts      []ddtrace.StartSpanOption
-          }
-
-          func ddDefaultResourceNamer(router *Router, req *http.Request) string {
-            var (
-              match RouteMatch
-              route = "unknown"
-            )
-            if router.Match(req, &match) && match.Route != nil {
-              if r, err := match.Route.GetPathTemplate(); err == nil {
-                route = r
-              }
-            }
-            return fmt.Sprintf("%s %s", req.Method, route)
-          }
-
-          func init() {
-            telemetry.LoadIntegration("gorilla/mux")
-            tracer.MarkIntegrationImported("github.com/gorilla/mux")
-          }
-    - add-struct-field:
-        name: __dd_config
-        type: ddRouterConfig
-
-- join-point:
-    all-of:
-      - import-path: github.com/gorilla/mux
-      - function-body:
-          function:
-            - name: NewRouter
-  advice:
-    - prepend-statements:
-        imports:
-          ddtrace: gopkg.in/DataDog/dd-trace-go.v1/ddtrace
-          ext: gopkg.in/DataDog/dd-trace-go.v1/ddtrace/ext
-          globalconfig: gopkg.in/DataDog/dd-trace-go.v1/internal/globalconfig
-          http: net/http
-          internal: gopkg.in/DataDog/dd-trace-go.v1/internal
-          math: math
-          namingschema: gopkg.in/DataDog/dd-trace-go.v1/internal/namingschema
-          tracer: gopkg.in/DataDog/dd-trace-go.v1/ddtrace/tracer
-        template: |-
-          {{- $res := .Function.Returns 0 -}}
-          defer func() {
-            var analyticsRate float64
-            if internal.BoolEnv("DD_TRACE_MUX_ANALYTICS_ENABLED", false) {
-              analyticsRate = 1.0
-            } else {
-              analyticsRate = globalconfig.AnalyticsRate()
+            ddtrace: gopkg.in/DataDog/dd-trace-go.v1/ddtrace
+            http: net/http
+            internal: gopkg.in/DataDog/dd-trace-go.v1/internal
+            telemetry: gopkg.in/DataDog/dd-trace-go.v1/internal/telemetry
+            tracer: gopkg.in/DataDog/dd-trace-go.v1/ddtrace/tracer
+          template: |-
+            type ddRouterConfig struct {
+              ignoreRequest func(*http.Request) bool
+              headerTags    *internal.LockMap
+              resourceNamer func(*Router, *http.Request) string
+              serviceName   string
+              spanOpts      []ddtrace.StartSpanOption
             }
 
-            {{ $res }}.__dd_config.headerTags = globalconfig.HeaderTagMap()
-            {{ $res }}.__dd_config.ignoreRequest = func(*http.Request) bool { return false }
-            {{ $res }}.__dd_config.resourceNamer = ddDefaultResourceNamer
-            {{ $res }}.__dd_config.serviceName = namingschema.ServiceName("mux.router")
-            {{ $res }}.__dd_config.spanOpts = []ddtrace.StartSpanOption{
-              tracer.Tag(ext.Component, "gorilla/mux"),
-              tracer.Tag(ext.SpanKind, ext.SpanKindServer),
+            func ddDefaultResourceNamer(router *Router, req *http.Request) string {
+              var (
+                match RouteMatch
+                route = "unknown"
+              )
+              if router.Match(req, &match) && match.Route != nil {
+                if r, err := match.Route.GetPathTemplate(); err == nil {
+                  route = r
+                }
+              }
+              return fmt.Sprintf("%s %s", req.Method, route)
             }
-            if !math.IsNaN(analyticsRate) {
-              {{ $res }}.__dd_config.spanOpts = append(
-                {{ $res }}.__dd_config.spanOpts,
-                tracer.Tag(ext.EventSampleRate, analyticsRate),
+
+            func init() {
+              telemetry.LoadIntegration("gorilla/mux")
+              tracer.MarkIntegrationImported("github.com/gorilla/mux")
+            }
+      - add-struct-field:
+          name: __dd_config
+          type: ddRouterConfig
+
+  - join-point:
+      all-of:
+        - import-path: github.com/gorilla/mux
+        - function-body:
+            function:
+              - name: NewRouter
+    advice:
+      - prepend-statements:
+          imports:
+            ddtrace: gopkg.in/DataDog/dd-trace-go.v1/ddtrace
+            ext: gopkg.in/DataDog/dd-trace-go.v1/ddtrace/ext
+            globalconfig: gopkg.in/DataDog/dd-trace-go.v1/internal/globalconfig
+            http: net/http
+            internal: gopkg.in/DataDog/dd-trace-go.v1/internal
+            math: math
+            namingschema: gopkg.in/DataDog/dd-trace-go.v1/internal/namingschema
+            tracer: gopkg.in/DataDog/dd-trace-go.v1/ddtrace/tracer
+          template: |-
+            {{- $res := .Function.Returns 0 -}}
+            defer func() {
+              var analyticsRate float64
+              if internal.BoolEnv("DD_TRACE_MUX_ANALYTICS_ENABLED", false) {
+                analyticsRate = 1.0
+              } else {
+                analyticsRate = globalconfig.AnalyticsRate()
+              }
+
+              {{ $res }}.__dd_config.headerTags = globalconfig.HeaderTagMap()
+              {{ $res }}.__dd_config.ignoreRequest = func(*http.Request) bool { return false }
+              {{ $res }}.__dd_config.resourceNamer = ddDefaultResourceNamer
+              {{ $res }}.__dd_config.serviceName = namingschema.ServiceName("mux.router")
+              {{ $res }}.__dd_config.spanOpts = []ddtrace.StartSpanOption{
+                tracer.Tag(ext.Component, "gorilla/mux"),
+                tracer.Tag(ext.SpanKind, ext.SpanKindServer),
+              }
+              if !math.IsNaN(analyticsRate) {
+                {{ $res }}.__dd_config.spanOpts = append(
+                  {{ $res }}.__dd_config.spanOpts,
+                  tracer.Tag(ext.EventSampleRate, analyticsRate),
+                )
+              }
+            }()
+
+  - join-point:
+      function-body:
+        function:
+          - receiver: '*github.com/gorilla/mux.Router'
+          - name: ServeHTTP
+    advice:
+      - prepend-statements:
+          imports:
+            http: net/http
+            httptrace: gopkg.in/DataDog/dd-trace-go.v1/contrib/net/http
+            httptraceinternal: gopkg.in/DataDog/dd-trace-go.v1/contrib/internal/httptrace
+            options: gopkg.in/DataDog/dd-trace-go.v1/contrib/internal/options
+          template: |-
+            {{- $r := .Function.Receiver -}}
+            {{- $w := .Function.Argument 0 -}}
+            {{- $req := .Function.Argument 1 -}}
+            if !{{ $r }}.__dd_config.ignoreRequest({{ $req }}) {
+              var (
+                match    RouteMatch
+                route    string
+                spanOpts = options.Copy({{ $r }}.__dd_config.spanOpts...)
               )
-            }
-          }()
+              if {{ $r }}.Match({{ $req }}, &match) && match.Route != nil {
+                if h, err := match.Route.GetHostTemplate(); err == nil {
+                  spanOpts = append(spanOpts, tracer.Tag("mux.host", h))
+                }
+                route, _ = match.Route.GetPathTemplate()
+              }
+              spanOpts = append(spanOpts, httptraceinternal.HeaderTagsFromRequest({{ $req }}, {{ $r }}.__dd_config.headerTags))
+              resource := {{ $r }}.__dd_config.resourceNamer({{ $r }}, {{ $req }})
 
-- join-point:
-    function-body:
-      function:
-        - receiver: '*github.com/gorilla/mux.Router'
-        - name: ServeHTTP
-  advice:
-    - prepend-statements:
-        imports:
-          http: net/http
-          httptrace: gopkg.in/DataDog/dd-trace-go.v1/contrib/net/http
-          httptraceinternal: gopkg.in/DataDog/dd-trace-go.v1/contrib/internal/httptrace
-          options: gopkg.in/DataDog/dd-trace-go.v1/contrib/internal/options
-        template: |-
-          {{- $r := .Function.Receiver -}}
-          {{- $w := .Function.Argument 0 -}}
-          {{- $req := .Function.Argument 1 -}}
-          if !{{ $r }}.__dd_config.ignoreRequest({{ $req }}) {
-            var (
-              match    RouteMatch
-              route    string
-              spanOpts = options.Copy({{ $r }}.__dd_config.spanOpts...)
-            )
-            if {{ $r }}.Match({{ $req }}, &match) && match.Route != nil {
-              if h, err := match.Route.GetHostTemplate(); err == nil {
-                spanOpts = append(spanOpts, tracer.Tag("mux.host", h))
-              }
-              route, _ = match.Route.GetPathTemplate()
-            }
-            spanOpts = append(spanOpts, httptraceinternal.HeaderTagsFromRequest({{ $req }}, {{ $r }}.__dd_config.headerTags))
-            resource := {{ $r }}.__dd_config.resourceNamer({{ $r }}, {{ $req }})
+              // This is a temporary workaround/hack to prevent endless recursion via httptrace.TraceAndServe, which
+              // basically implies passing a shallow copy of this router that ignores all requests down to
+              // httptrace.TraceAndServe.
+              var rCopy Router
+              rCopy = *{{ $r }}
+              rCopy.__dd_config.ignoreRequest = func(*http.Request) bool { return true }
 
-            // This is a temporary workaround/hack to prevent endless recursion via httptrace.TraceAndServe, which
-            // basically implies passing a shallow copy of this router that ignores all requests down to
-            // httptrace.TraceAndServe.
-            var rCopy Router
-            rCopy = *{{ $r }}
-            rCopy.__dd_config.ignoreRequest = func(*http.Request) bool { return true }
-
-            httptrace.TraceAndServe(&rCopy, {{ $w }}, {{ $req }}, &httptrace.ServeConfig{
-              Service: {{ $r }}.__dd_config.serviceName,
-              Resource: resource,
-              SpanOpts: spanOpts,
-              RouteParams: match.Vars,
-              Route: route,
-            })
-            return
-          }
->>>>>>> f55bbe40
+              httptrace.TraceAndServe(&rCopy, {{ $w }}, {{ $req }}, &httptrace.ServeConfig{
+                Service: {{ $r }}.__dd_config.serviceName,
+                Resource: resource,
+                SpanOpts: spanOpts,
+                RouteParams: match.Vars,
+                Route: route,
+              })
+              return
+            }