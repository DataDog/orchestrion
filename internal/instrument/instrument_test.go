// Unless explicitly stated otherwise all files in this repository are licensed
// under the Apache License Version 2.0.
// This product includes software developed at Datadog (https://www.datadoghq.com/).
// Copyright 2023-present Datadog, Inc.

package instrument

import (
	"fmt"
	"io"
	"os"
	"strings"
	"testing"

	"github.com/datadog/orchestrion/internal/config"

	"github.com/stretchr/testify/assert"
	"github.com/stretchr/testify/require"
)

func TestWrapTwice(t *testing.T) {
	var codeTpl = func(s string) string {
		return fmt.Sprintf(`package main

import "net/http"

var s http.ServeMux

func register() {
	%s
}
`, s)
	}

	var wantTpl = func(s string) string {
		return fmt.Sprintf(`package main

import (
	"net/http"

	"github.com/datadog/orchestrion/instrument"
)

var s http.ServeMux

func register() {
	%s
}
`, s)
	}

	var codeTpl2 = func(s string) string {
		return fmt.Sprintf(`package main

import "net/http"

var s *http.Server

func register() {
	s = &http.Server{
		Addr:    ":8080",
		Handler: %s,
	}
}
`, s)
	}

	var wantTpl2 = func(s string) string {
		return fmt.Sprintf(`package main

import (
	"net/http"

	"github.com/datadog/orchestrion/instrument"
)

var s *http.Server

func register() {
	s = &http.Server{
		Addr: ":8080",
		//dd:startwrap
		Handler: %s,
		//dd:endwrap
	}
}
`, s)
	}

	tests := []struct {
		in   string
		want string
	}{
		{
			in: codeTpl(`http.Handle("/handle", handler)
	http.Handle("/other", handler2)`),
			want: wantTpl(`//dd:startwrap
	http.Handle("/handle", instrument.WrapHandler(handler))
	//dd:endwrap
	//dd:startwrap
	http.Handle("/other", instrument.WrapHandler(handler2))
	//dd:endwrap`),
		},
		{in: codeTpl2(`http.HandlerFunc(myHandler)`), want: wantTpl2(`instrument.WrapHandler(http.HandlerFunc(myHandler))`)},
		{in: codeTpl2(`myHandler`), want: wantTpl2(`instrument.WrapHandler(myHandler)`)},
		{in: codeTpl2(`NewHandler()`), want: wantTpl2(`instrument.WrapHandler(NewHandler())`)},
		{in: codeTpl2(`&handler{}`), want: wantTpl2(`instrument.WrapHandler(&handler{})`)},
	}

	for _, tc := range tests {
		t.Run("", func(t *testing.T) {
			// code := fmt.Sprintf(codeTpl, tc.in)
			reader, err := InstrumentFile("test", strings.NewReader(tc.in), config.Default)
			require.Nil(t, err)
			got, err := io.ReadAll(reader)
			require.Nil(t, err)

			reader, err = InstrumentFile("test", strings.NewReader(string(got)), config.Default)
			require.Nil(t, err)
			got, err = io.ReadAll(reader)
			require.Nil(t, err)

			// want := fmt.Sprintf(wantTpl, tc.want)
			require.Equal(t, tc.want, string(got))
		})
	}
}

func TestMultipleWrap(t *testing.T) {
	var codeTpl = `package main

import "net/http"

var s http.ServeMux

func register() {
	%s
}
`

	var wantTpl = `package main

import (
	"net/http"

	"github.com/datadog/orchestrion/instrument"
)

var s http.ServeMux

func register() {
	%s
}
`
	tests := []struct {
		in   string
		want string
	}{
		{
			in: `http.Handle("/handle", handler)
	http.Handle("/other", handler2)`,
			want: `//dd:startwrap
	http.Handle("/handle", instrument.WrapHandler(handler))
	//dd:endwrap
	//dd:startwrap
	http.Handle("/other", instrument.WrapHandler(handler2))
	//dd:endwrap`,
		},
	}

	for _, tc := range tests {
		t.Run("", func(t *testing.T) {
			code := fmt.Sprintf(codeTpl, tc.in)
			reader, err := InstrumentFile("test", strings.NewReader(code), config.Default)
			require.Nil(t, err)
			got, err := io.ReadAll(reader)
			require.Nil(t, err)
			want := fmt.Sprintf(wantTpl, tc.want)
			require.Equal(t, want, string(got))

			reader, err = UninstrumentFile("test", strings.NewReader(want), config.Default)
			require.Nil(t, err)
			orig, err := io.ReadAll(reader)
			require.Nil(t, err)
			require.Equal(t, code, string(orig))
		})
	}

}

func TestWrapHandlerExpr(t *testing.T) {
	var codeTpl = `package main

import "net/http"

var s http.ServeMux

func register() {
	%s
}
`
	var wantTpl = `package main

import (
	"net/http"

	"github.com/datadog/orchestrion/instrument"
)

var s http.ServeMux

func register() {
	//dd:startwrap
	%s
	//dd:endwrap
}
`
	tests := []struct {
		in   string
		want string
	}{
		{in: `http.Handle("/handle", handler)`, want: `http.Handle("/handle", instrument.WrapHandler(handler))`},
		{in: `http.Handle("/handle", http.HandlerFunc(myHandler))`, want: `http.Handle("/handle", instrument.WrapHandler(http.HandlerFunc(myHandler)))`},
		{in: `http.Handle("/handle", http.HandlerFunc(func(w http.ResponseWriter, r *http.Request) {}))`, want: `http.Handle("/handle", instrument.WrapHandler(http.HandlerFunc(func(w http.ResponseWriter, r *http.Request) {})))`},
		{in: `http.HandleFunc("/handle", handler)`, want: `http.HandleFunc("/handle", instrument.WrapHandlerFunc(handler))`},
		{in: `http.HandleFunc("/handle", http.HandlerFunc(myHandler))`, want: `http.HandleFunc("/handle", instrument.WrapHandlerFunc(http.HandlerFunc(myHandler)))`},
		{in: `http.HandleFunc("/handle", func(w http.ResponseWriter, r *http.Request) {})`, want: `http.HandleFunc("/handle", instrument.WrapHandlerFunc(func(w http.ResponseWriter, r *http.Request) {}))`},
		{in: `s.Handle("/handle", handler)`, want: `s.Handle("/handle", instrument.WrapHandler(handler))`},
		{in: `s.Handle("/handle", http.HandlerFunc(myHandler))`, want: `s.Handle("/handle", instrument.WrapHandler(http.HandlerFunc(myHandler)))`},
		{in: `s.Handle("/handle", http.HandlerFunc(func(w http.ResponseWriter, r *http.Request) {}))`, want: `s.Handle("/handle", instrument.WrapHandler(http.HandlerFunc(func(w http.ResponseWriter, r *http.Request) {})))`},
		{in: `s.HandleFunc("/handle", handler)`, want: `s.HandleFunc("/handle", instrument.WrapHandlerFunc(handler))`},
		{in: `s.HandleFunc("/handle", http.HandlerFunc(myHandler))`, want: `s.HandleFunc("/handle", instrument.WrapHandlerFunc(http.HandlerFunc(myHandler)))`},
		{in: `s.HandleFunc("/handle", func(w http.ResponseWriter, r *http.Request) {})`, want: `s.HandleFunc("/handle", instrument.WrapHandlerFunc(func(w http.ResponseWriter, r *http.Request) {}))`},
	}

	for _, tc := range tests {
		t.Run("", func(t *testing.T) {
			code := fmt.Sprintf(codeTpl, tc.in)
			reader, err := InstrumentFile("test", strings.NewReader(code), config.Default)
			require.Nil(t, err)
			got, err := io.ReadAll(reader)
			require.Nil(t, err)
			want := fmt.Sprintf(wantTpl, tc.want)
			require.Equal(t, want, string(got))

			reader, err = UninstrumentFile("test", strings.NewReader(want), config.Default)
			require.Nil(t, err)
			orig, err := io.ReadAll(reader)
			require.Nil(t, err)
			require.Equal(t, code, string(orig))
		})
	}
}

func TestWrapHandlerAssign(t *testing.T) {
	var codeTpl = `package main

import "net/http"

var s *http.Server

func register() {
	s = &http.Server{
		Addr:    ":8080",
		Handler: %s,
	}
}
`
	var wantTpl = `package main

import (
	"net/http"

	"github.com/datadog/orchestrion/instrument"
)

var s *http.Server

func register() {
	s = &http.Server{
		Addr: ":8080",
		//dd:startwrap
		Handler: %s,
		//dd:endwrap
	}
}
`
	tests := []struct {
		in   string
		want string
	}{
		{in: `http.HandlerFunc(myHandler)`, want: `instrument.WrapHandler(http.HandlerFunc(myHandler))`},
		{in: `myHandler`, want: `instrument.WrapHandler(myHandler)`},
		{in: `NewHandler()`, want: `instrument.WrapHandler(NewHandler())`},
		{in: `&handler{}`, want: `instrument.WrapHandler(&handler{})`},
	}

	for _, tc := range tests {
		t.Run("", func(t *testing.T) {
			code := fmt.Sprintf(codeTpl, tc.in)
			reader, err := InstrumentFile("test", strings.NewReader(code), config.Default)
			require.Nil(t, err)
			got, err := io.ReadAll(reader)
			require.Nil(t, err)
			want := fmt.Sprintf(wantTpl, tc.want)
			require.Equal(t, want, string(got))

			reader, err = UninstrumentFile("test", strings.NewReader(want), config.Default)
			require.Nil(t, err)
			orig, err := io.ReadAll(reader)
			require.Nil(t, err)
			require.Equal(t, code, string(orig))
		})
	}
}

func TestWrapClientAssign(t *testing.T) {
	var codeTpl = `package main

import "net/http"

var c *http.Client

func init() {
	c = %s
}
`
	var wantTpl = `package main

import (
	"net/http"

	"github.com/datadog/orchestrion/instrument"
)

var c *http.Client

func init() {
	//dd:startwrap
	c = %s
	//dd:endwrap
}
`
	tests := []struct {
		in   string
		want string
	}{
		{in: `&http.Client{Timeout: time.Second}`, want: `instrument.WrapHTTPClient(&http.Client{Timeout: time.Second})`},
		{in: `MyClient()`, want: `instrument.WrapHTTPClient(MyClient())`},
		{in: `http.DefaultClient`, want: `instrument.WrapHTTPClient(http.DefaultClient)`},
	}

	for _, tc := range tests {
		t.Run("", func(t *testing.T) {
			code := fmt.Sprintf(codeTpl, tc.in)
			reader, err := InstrumentFile("test", strings.NewReader(code), config.Default)
			require.Nil(t, err)
			got, err := io.ReadAll(reader)
			require.Nil(t, err)
			want := fmt.Sprintf(wantTpl, tc.want)
			require.Equal(t, want, string(got))

			reader, err = UninstrumentFile("test", strings.NewReader(want), config.Default)
			require.Nil(t, err)
			orig, err := io.ReadAll(reader)
			require.Nil(t, err)
			require.Equal(t, code, string(orig))
		})
	}
}

func TestSpanInstrumentation(t *testing.T) {
	codef := func(s string) string {
		var code = `package main

import "context"

//dd:span foo:bar other:tag
func MyFunc(somectx context.Context) {%s}
`

		return fmt.Sprintf(code, s)
	}

	wantf := func(s string) string {
		var want = `package main

import (
	"context"

	"github.com/datadog/orchestrion/instrument"
	"github.com/datadog/orchestrion/instrument/event"
)

//dd:span foo:bar other:tag
func MyFunc(somectx context.Context) {
	//dd:startinstrument
	somectx = instrument.Report(somectx, event.EventStart, "function-name", "MyFunc", "foo", "bar", "other", "tag")
	defer instrument.Report(somectx, event.EventEnd, "function-name", "MyFunc", "foo", "bar", "other", "tag")
	//dd:endinstrument%s
}
`
		return fmt.Sprintf(want, s)
	}

	for _, tt := range []struct {
		in, out string
	}{
		{in: "", out: ""},
		{in: "\n\twhatever.Code()\n", out: "\n\twhatever.Code()"},
	} {
		t.Run("", func(t *testing.T) {
			var code = codef(tt.in)
			var want = wantf(tt.out)
			reader, err := InstrumentFile("test", strings.NewReader(code), config.Default)
			require.NoError(t, err)
			got, err := io.ReadAll(reader)
			require.NoError(t, err)
			require.Equal(t, want, string(got))

			reader, err = UninstrumentFile("test", strings.NewReader(want), config.Default)
			require.Nil(t, err)
			orig, err := io.ReadAll(reader)
			require.Nil(t, err)
			require.Equal(t, code, string(orig))
		})
	}
}

func TestSpanInstrumentationWithHTTPRequest(t *testing.T) {
	codef := func(s string) string {
		var code = `package main

import "net/http"

//dd:span foo2:bar2 type:request name req.Method
func MyFunc2(name string, req *http.Request) {%s}
`

		return fmt.Sprintf(code, s)
	}

	wantf := func(s string) string {
		var want = `package main

import (
	"net/http"

	"github.com/datadog/orchestrion/instrument"
	"github.com/datadog/orchestrion/instrument/event"
)

//dd:span foo2:bar2 type:request name req.Method
func MyFunc2(name string, req *http.Request) {
	//dd:startinstrument
	req = req.WithContext(instrument.Report(req.Context(), event.EventStart, "function-name", "MyFunc2", "foo2", "bar2", "type", "request", "name", name, "req.Method", req.Method))
	defer instrument.Report(req.Context(), event.EventEnd, "function-name", "MyFunc2", "foo2", "bar2", "type", "request", "name", name, "req.Method", req.Method)
	//dd:endinstrument%s
}
`
		return fmt.Sprintf(want, s)
	}

	for _, tt := range []struct {
		in, out string
	}{
		{in: "", out: ""},
		{in: "\n\twhatever.Code()\n", out: "\n\twhatever.Code()"},
	} {
		t.Run("", func(t *testing.T) {
			var code = codef(tt.in)
			var want = wantf(tt.out)
			reader, err := InstrumentFile("test", strings.NewReader(code), config.Default)
			require.NoError(t, err)
			got, err := io.ReadAll(reader)
			require.NoError(t, err)
			require.Equal(t, want, string(got))

			reader, err = UninstrumentFile("test", strings.NewReader(want), config.Default)
			require.Nil(t, err)
			orig, err := io.ReadAll(reader)
			require.Nil(t, err)
			require.Equal(t, code, string(orig))
		})
	}
}

func TestMainInstrumentation(t *testing.T) {
	var code = `package main

func main() {
	whatever.code
}
`
	var want = `package main

import "github.com/datadog/orchestrion/instrument"

func main() {
	//dd:startinstrument
	defer instrument.Init()()
	//dd:endinstrument
	whatever.code
}
`

	reader, err := InstrumentFile("test", strings.NewReader(code), config.Default)
	require.NoError(t, err)
	got, err := io.ReadAll(reader)
	require.NoError(t, err)
	assert.Equal(t, want, string(got))

	reader, err = UninstrumentFile("test", strings.NewReader(want), config.Default)
	require.Nil(t, err)
	orig, err := io.ReadAll(reader)
	require.Nil(t, err)
	require.Equal(t, code, string(orig))
}

func TestHTTPModeConfig(t *testing.T) {
	for _, tc := range []struct {
		in, out, mode string
	}{
		{in: "./testdata/http_in.go", out: "./testdata/http_wrapped.go", mode: "wrap"},
		{in: "./testdata/http_in.go", out: "./testdata/http_reported.go", mode: "report"},
	} {
		t.Run(tc.mode, func(t *testing.T) {
			in, err := os.Open(tc.in)
			require.NoError(t, err)

			reader, err := InstrumentFile(in.Name(), in, config.Config{HTTPMode: tc.mode})
			require.NoError(t, err)

			got, err := io.ReadAll(reader)
			require.NoError(t, err)

			want, err := os.ReadFile(tc.out)
			require.NoError(t, err)

			require.Equal(t, string(want), string(got))
		})
	}
}

func TestWrapSqlExpr(t *testing.T) {
	var codeTpl = `package main

import "database/sql"

func register() {
	%s
}
`
	var wantTpl = `package main

import "github.com/datadog/orchestrion/instrument"

func register() {
	//dd:startwrap
	%s
	//dd:endwrap
}
`

	var wantTpl2 = `package main

import (
	"database/sql"

	"github.com/datadog/orchestrion/instrument"
)

func register() {
	%s
}
`

	tests := []struct {
		in   string
		want string
		tmpl string
	}{
		{in: `db, err := sql.Open("db", "mypath")`, want: `db, err := instrument.Open("db", "mypath")`, tmpl: wantTpl},
		{in: `db := sql.OpenDB(connector)`, want: `db := instrument.OpenDB(connector)`, tmpl: wantTpl},
		{in: `return sql.Open("db", "mypath")`, want: `return instrument.Open("db", "mypath")`, tmpl: wantTpl},
		{in: `return sql.OpenDB(connector)`, want: `return instrument.OpenDB(connector)`, tmpl: wantTpl},

		{
			in: `func() (*sql.DB, error) {
		return sql.Open("db", "mypath")
	}()`,
			want: `func() (*sql.DB, error) {
		//dd:startwrap
		return instrument.Open("db", "mypath")
		//dd:endwrap
	}()`,
			tmpl: wantTpl2,
		},

		{
			in: `f := func() (*sql.DB, error) {
		return sql.Open("db", "mypath")
	}`,
			want: `f := func() (*sql.DB, error) {
		//dd:startwrap
		return instrument.Open("db", "mypath")
		//dd:endwrap
	}`,
			tmpl: wantTpl2,
		},
	}

	for _, tc := range tests {
		t.Run("", func(t *testing.T) {
			code := fmt.Sprintf(codeTpl, tc.in)
			reader, err := InstrumentFile("test", strings.NewReader(code), config.Config{})
			require.Nil(t, err)
			got, err := io.ReadAll(reader)
			require.Nil(t, err)
			want := fmt.Sprintf(tc.tmpl, tc.want)
			require.Equal(t, want, string(got))

			reader, err = UninstrumentFile("test", strings.NewReader(want), config.Config{})
			require.Nil(t, err)
			orig, err := io.ReadAll(reader)
			require.Nil(t, err)
			require.Equal(t, code, string(orig))
		})
	}
}

func TestWrapGRPCServer(t *testing.T) {
	var codeTpl = `package main

import "google.golang.org/grpc"

var s *grpc.Server

func init() {
	s = %s
}
`
	var wantTpl = `package main

import (
	"github.com/datadog/orchestrion/instrument"
	"google.golang.org/grpc"
)

var s *grpc.Server

func init() {
	//dd:startwrap
	s = %s
	//dd:endwrap
}
`
	tests := []struct {
		in   string
		want string
	}{
		{in: `grpc.NewServer()`, want: `grpc.NewServer(instrument.GRPCStreamServerInterceptor(), instrument.GRPCUnaryServerInterceptor())`},
		{in: `grpc.NewServer(opt1, opt2)`, want: `grpc.NewServer(opt1, opt2, instrument.GRPCStreamServerInterceptor(), instrument.GRPCUnaryServerInterceptor())`},
	}

	for _, tc := range tests {
		t.Run("", func(t *testing.T) {
			code := fmt.Sprintf(codeTpl, tc.in)
			reader, err := InstrumentFile("test", strings.NewReader(code), config.Default)
			require.Nil(t, err)
			got, err := io.ReadAll(reader)
			require.Nil(t, err)
			want := fmt.Sprintf(wantTpl, tc.want)
			require.Equal(t, want, string(got))

			reader, err = UninstrumentFile("test", strings.NewReader(want), config.Default)
			require.Nil(t, err)
			orig, err := io.ReadAll(reader)
			require.Nil(t, err)
			require.Equal(t, code, string(orig))
		})
	}
}

func TestWrapGRPCClient(t *testing.T) {
	var codeTpl = `package main

import "google.golang.org/grpc"

var c *grpc.ClientConn

func init() {
	var err error
	c, err = %s
}
`
	var wantTpl = `package main

import (
	"github.com/datadog/orchestrion/instrument"
	"google.golang.org/grpc"
)

var c *grpc.ClientConn

func init() {
	var err error
	//dd:startwrap
	c, err = %s
	//dd:endwrap
}
`
	tests := []struct {
		in   string
		want string
	}{
		{in: `grpc.Dial("localhost:8888")`, want: `grpc.Dial("localhost:8888", instrument.GRPCStreamClientInterceptor(), instrument.GRPCUnaryClientInterceptor())`},
		{in: `grpc.Dial("localhost:8888", opt1, opt2)`, want: `grpc.Dial("localhost:8888", opt1, opt2, instrument.GRPCStreamClientInterceptor(), instrument.GRPCUnaryClientInterceptor())`},
	}

	for _, tc := range tests {
		t.Run("", func(t *testing.T) {
			code := fmt.Sprintf(codeTpl, tc.in)
			reader, err := InstrumentFile("test", strings.NewReader(code), config.Default)
			require.Nil(t, err)
			got, err := io.ReadAll(reader)
			require.Nil(t, err)
			want := fmt.Sprintf(wantTpl, tc.want)
			require.Equal(t, want, string(got))

			reader, err = UninstrumentFile("test", strings.NewReader(want), config.Default)
			require.Nil(t, err)
			orig, err := io.ReadAll(reader)
			require.Nil(t, err)
			require.Equal(t, code, string(orig))
		})
	}
}

func TestIgnore(t *testing.T) {
	var grpcClientTmpl = `package main

import "google.golang.org/grpc"

var c *grpc.ClientConn

func init() {
	var err error
	//dd:ignore
	c, err = %s
}
`

	var grpcServerTmpl = `package main

import "google.golang.org/grpc"

var s *grpc.Server

func init() {
	//dd:ignore
	s = %s
}
`

	var sqlTmpl = `package main

import "database/sql"

func register() {
	//dd:ignore
	%s
}
`

	var ddspanTmpl = `package main

import "context"

//dd:ignore
//dd:span foo:bar other:tag
func MyFunc(somectx context.Context) {
	fmt.Printf("%s")
}
`

	var handleTmpl = `package main

import "net/http"

var s http.ServeMux

func register() {
	//dd:ignore
	%s
}
`

	tests := []struct {
		in   string
		tmpl string
	}{
		{in: `grpc.Dial("localhost:8888")`, tmpl: grpcClientTmpl},
		{in: `grpc.Dial("localhost:8888", opt1, opt2)`, tmpl: grpcClientTmpl},
		{in: `grpc.NewServer()`, tmpl: grpcServerTmpl},
		{in: `grpc.NewServer(opt1, opt2)`, tmpl: grpcServerTmpl},

		{in: `db, err := sql.Open("db", "mypath")`, tmpl: sqlTmpl},
		{in: `db := sql.OpenDB(connector)`, tmpl: sqlTmpl},
		{in: `return sql.Open("db", "mypath")`, tmpl: sqlTmpl},
		{in: `return sql.OpenDB(connector)`, tmpl: sqlTmpl},

		{
			in: `func() (*sql.DB, error) {
		return sql.Open("db", "mypath")
	}()`,
			tmpl: sqlTmpl,
		},

		{
			in: `f := func() (*sql.DB, error) {
		return sql.Open("db", "mypath")
	}`,
			tmpl: sqlTmpl,
		},

		{in: `doesn't matter.\n`, tmpl: ddspanTmpl},

		{in: `http.Handle("/handle", handler)`, tmpl: handleTmpl},
		{in: `http.Handle("/handle", http.HandlerFunc(myHandler))`, tmpl: handleTmpl},
		{in: `http.Handle("/handle", http.HandlerFunc(func(w http.ResponseWriter, r *http.Request) {}))`, tmpl: handleTmpl},
		{in: `http.HandleFunc("/handle", handler)`, tmpl: handleTmpl},
		{in: `http.HandleFunc("/handle", http.HandlerFunc(myHandler))`, tmpl: handleTmpl},
		{in: `http.HandleFunc("/handle", func(w http.ResponseWriter, r *http.Request) {})`, tmpl: handleTmpl},
		{in: `s.Handle("/handle", handler)`, tmpl: handleTmpl},
		{in: `s.Handle("/handle", http.HandlerFunc(myHandler))`, tmpl: handleTmpl},
		{in: `s.Handle("/handle", http.HandlerFunc(func(w http.ResponseWriter, r *http.Request) {}))`, tmpl: handleTmpl},
		{in: `s.HandleFunc("/handle", handler)`, tmpl: handleTmpl},
		{in: `s.HandleFunc("/handle", http.HandlerFunc(myHandler))`, tmpl: handleTmpl},
		{in: `s.HandleFunc("/handle", func(w http.ResponseWriter, r *http.Request) {})`, tmpl: handleTmpl},
	}

	for _, tc := range tests {
		t.Run("", func(t *testing.T) {
			code := fmt.Sprintf(tc.tmpl, tc.in)
			reader, err := InstrumentFile("test", strings.NewReader(code), config.Default)
			require.Nil(t, err)
			got, err := io.ReadAll(reader)
			require.Nil(t, err)
			require.Equal(t, code, string(got))
		})
	}

	t.Run("func", func(t *testing.T) {
		var code = `package main

import (
	"database/sql"
	"net/http"

	"google.golang.org/grpc"
)

var c *grpc.ClientConn

//dd:ignore
func init() {
	var err error
	c, err = grpc.Dial("localhost:8888")

	http.Handle("/handle", handler)

	db, err := sql.Open("db", "mypath")
}
`
		reader, err := InstrumentFile("test", strings.NewReader(code), config.Default)
		require.Nil(t, err)
		got, err := io.ReadAll(reader)
		require.Nil(t, err)
		require.Equal(t, code, string(got))

	})
<<<<<<< HEAD
}

func TestGin(t *testing.T) {
	var codeTpl = `package main

import "github.com/gin-gonic/gin"

func register() {
	%s
}
`
	var wantTpl = `package main

import (
	"github.com/datadog/orchestrion/instrument"
	"github.com/gin-gonic/gin"
)

func register() {
	//dd:instrumented
	%s
	//dd:startwrap
	%s
	//dd:endwrap
}
`

	tests := []struct {
		in   string
		want string
		tmpl string
	}{
		{in: `g := gin.New()`, want: `g.Use(instrument.GinMiddleware())`, tmpl: wantTpl},
		{in: `g := gin.Default()`, want: `g.Use(instrument.GinMiddleware())`, tmpl: wantTpl},
	}

	for i, tc := range tests {
		t.Run(fmt.Sprintf("tc-%d", i), func(t *testing.T) {
			code := fmt.Sprintf(codeTpl, tc.in)
			reader, err := InstrumentFile("test", strings.NewReader(code), config.Config{})
			require.Nil(t, err)
			got, err := io.ReadAll(reader)
			require.Nil(t, err)
			want := fmt.Sprintf(tc.tmpl, tc.in, tc.want)
			require.Equal(t, want, string(got))

			reader, err = UninstrumentFile("test", strings.NewReader(want), config.Config{})
			require.Nil(t, err)
			orig, err := io.ReadAll(reader)
			require.Nil(t, err)
			require.Equal(t, code, string(orig))
		})
	}
}

func TestEchoV4(t *testing.T) {
	var codeTpl = `package main

import %s

func register() {
	%s
}
`
	var wantTpl = `package main

import (
	"github.com/datadog/orchestrion/instrument"
	%s
)

func register() {
	//dd:instrumented
	%s
	//dd:startwrap
	%s
	//dd:endwrap
}
`

	tests := []struct {
		pkg  string
		stmt string
		want string
		tmpl string
	}{
		{pkg: `"github.com/labstack/echo/v4"`, stmt: `r := echo.New()`, want: `r.Use(instrument.EchoV4Middleware())`, tmpl: wantTpl},
		{pkg: `echo "github.com/labstack/echo/v4"`, stmt: `r := echo.New()`, want: `r.Use(instrument.EchoV4Middleware())`, tmpl: wantTpl},
		{pkg: `echov4 "github.com/labstack/echo/v4"`, stmt: `r := echov4.New()`, want: `r.Use(instrument.EchoV4Middleware())`, tmpl: wantTpl},
	}

	for i, tc := range tests {
		t.Run(fmt.Sprintf("tc-%d", i), func(t *testing.T) {
			code := fmt.Sprintf(codeTpl, tc.pkg, tc.stmt)
			reader, err := InstrumentFile("test", strings.NewReader(code), config.Config{})
			require.Nil(t, err)
			got, err := io.ReadAll(reader)
			require.Nil(t, err)
			want := fmt.Sprintf(tc.tmpl, tc.pkg, tc.stmt, tc.want)
			require.Equal(t, want, string(got))

			reader, err = UninstrumentFile("test", strings.NewReader(want), config.Config{})
			require.Nil(t, err)
			orig, err := io.ReadAll(reader)
			require.Nil(t, err)
			require.Equal(t, code, string(orig))
		})
	}
}

func TestChiV5(t *testing.T) {
	var codeTpl = `package main

import %s

func register() {
	%s
}
`
	var wantTpl = `package main

import (
	"github.com/datadog/orchestrion/instrument"
	%s
)

func register() {
	//dd:instrumented
	%s
	//dd:startwrap
	%s
	//dd:endwrap
}
`

	tests := []struct {
		pkg  string
		stmt string
		want string
		tmpl string
	}{
		{pkg: `"github.com/go-chi/chi/v5"`, stmt: `r := chi.NewRouter()`, want: `r.Use(instrument.ChiV5Middleware())`, tmpl: wantTpl},
		{pkg: `chi "github.com/go-chi/chi/v5"`, stmt: `r := chi.NewRouter()`, want: `r.Use(instrument.ChiV5Middleware())`, tmpl: wantTpl},
		{pkg: `chiv5 "github.com/go-chi/chi/v5"`, stmt: `r := chiv5.NewRouter()`, want: `r.Use(instrument.ChiV5Middleware())`, tmpl: wantTpl},
	}

	for i, tc := range tests {
		t.Run(fmt.Sprintf("tc-%d", i), func(t *testing.T) {
			code := fmt.Sprintf(codeTpl, tc.pkg, tc.stmt)
			reader, err := InstrumentFile("test", strings.NewReader(code), config.Config{})
			require.Nil(t, err)
			got, err := io.ReadAll(reader)
			require.Nil(t, err)
			want := fmt.Sprintf(tc.tmpl, tc.pkg, tc.stmt, tc.want)
			require.Equal(t, want, string(got))

			reader, err = UninstrumentFile("test", strings.NewReader(want), config.Config{})
			require.Nil(t, err)
			orig, err := io.ReadAll(reader)
			require.Nil(t, err)
			require.Equal(t, code, string(orig))
		})
	}
=======
>>>>>>> d040ee3c
}<|MERGE_RESOLUTION|>--- conflicted
+++ resolved
@@ -880,170 +880,4 @@
 		require.Equal(t, code, string(got))
 
 	})
-<<<<<<< HEAD
-}
-
-func TestGin(t *testing.T) {
-	var codeTpl = `package main
-
-import "github.com/gin-gonic/gin"
-
-func register() {
-	%s
-}
-`
-	var wantTpl = `package main
-
-import (
-	"github.com/datadog/orchestrion/instrument"
-	"github.com/gin-gonic/gin"
-)
-
-func register() {
-	//dd:instrumented
-	%s
-	//dd:startwrap
-	%s
-	//dd:endwrap
-}
-`
-
-	tests := []struct {
-		in   string
-		want string
-		tmpl string
-	}{
-		{in: `g := gin.New()`, want: `g.Use(instrument.GinMiddleware())`, tmpl: wantTpl},
-		{in: `g := gin.Default()`, want: `g.Use(instrument.GinMiddleware())`, tmpl: wantTpl},
-	}
-
-	for i, tc := range tests {
-		t.Run(fmt.Sprintf("tc-%d", i), func(t *testing.T) {
-			code := fmt.Sprintf(codeTpl, tc.in)
-			reader, err := InstrumentFile("test", strings.NewReader(code), config.Config{})
-			require.Nil(t, err)
-			got, err := io.ReadAll(reader)
-			require.Nil(t, err)
-			want := fmt.Sprintf(tc.tmpl, tc.in, tc.want)
-			require.Equal(t, want, string(got))
-
-			reader, err = UninstrumentFile("test", strings.NewReader(want), config.Config{})
-			require.Nil(t, err)
-			orig, err := io.ReadAll(reader)
-			require.Nil(t, err)
-			require.Equal(t, code, string(orig))
-		})
-	}
-}
-
-func TestEchoV4(t *testing.T) {
-	var codeTpl = `package main
-
-import %s
-
-func register() {
-	%s
-}
-`
-	var wantTpl = `package main
-
-import (
-	"github.com/datadog/orchestrion/instrument"
-	%s
-)
-
-func register() {
-	//dd:instrumented
-	%s
-	//dd:startwrap
-	%s
-	//dd:endwrap
-}
-`
-
-	tests := []struct {
-		pkg  string
-		stmt string
-		want string
-		tmpl string
-	}{
-		{pkg: `"github.com/labstack/echo/v4"`, stmt: `r := echo.New()`, want: `r.Use(instrument.EchoV4Middleware())`, tmpl: wantTpl},
-		{pkg: `echo "github.com/labstack/echo/v4"`, stmt: `r := echo.New()`, want: `r.Use(instrument.EchoV4Middleware())`, tmpl: wantTpl},
-		{pkg: `echov4 "github.com/labstack/echo/v4"`, stmt: `r := echov4.New()`, want: `r.Use(instrument.EchoV4Middleware())`, tmpl: wantTpl},
-	}
-
-	for i, tc := range tests {
-		t.Run(fmt.Sprintf("tc-%d", i), func(t *testing.T) {
-			code := fmt.Sprintf(codeTpl, tc.pkg, tc.stmt)
-			reader, err := InstrumentFile("test", strings.NewReader(code), config.Config{})
-			require.Nil(t, err)
-			got, err := io.ReadAll(reader)
-			require.Nil(t, err)
-			want := fmt.Sprintf(tc.tmpl, tc.pkg, tc.stmt, tc.want)
-			require.Equal(t, want, string(got))
-
-			reader, err = UninstrumentFile("test", strings.NewReader(want), config.Config{})
-			require.Nil(t, err)
-			orig, err := io.ReadAll(reader)
-			require.Nil(t, err)
-			require.Equal(t, code, string(orig))
-		})
-	}
-}
-
-func TestChiV5(t *testing.T) {
-	var codeTpl = `package main
-
-import %s
-
-func register() {
-	%s
-}
-`
-	var wantTpl = `package main
-
-import (
-	"github.com/datadog/orchestrion/instrument"
-	%s
-)
-
-func register() {
-	//dd:instrumented
-	%s
-	//dd:startwrap
-	%s
-	//dd:endwrap
-}
-`
-
-	tests := []struct {
-		pkg  string
-		stmt string
-		want string
-		tmpl string
-	}{
-		{pkg: `"github.com/go-chi/chi/v5"`, stmt: `r := chi.NewRouter()`, want: `r.Use(instrument.ChiV5Middleware())`, tmpl: wantTpl},
-		{pkg: `chi "github.com/go-chi/chi/v5"`, stmt: `r := chi.NewRouter()`, want: `r.Use(instrument.ChiV5Middleware())`, tmpl: wantTpl},
-		{pkg: `chiv5 "github.com/go-chi/chi/v5"`, stmt: `r := chiv5.NewRouter()`, want: `r.Use(instrument.ChiV5Middleware())`, tmpl: wantTpl},
-	}
-
-	for i, tc := range tests {
-		t.Run(fmt.Sprintf("tc-%d", i), func(t *testing.T) {
-			code := fmt.Sprintf(codeTpl, tc.pkg, tc.stmt)
-			reader, err := InstrumentFile("test", strings.NewReader(code), config.Config{})
-			require.Nil(t, err)
-			got, err := io.ReadAll(reader)
-			require.Nil(t, err)
-			want := fmt.Sprintf(tc.tmpl, tc.pkg, tc.stmt, tc.want)
-			require.Equal(t, want, string(got))
-
-			reader, err = UninstrumentFile("test", strings.NewReader(want), config.Config{})
-			require.Nil(t, err)
-			orig, err := io.ReadAll(reader)
-			require.Nil(t, err)
-			require.Equal(t, code, string(orig))
-		})
-	}
-=======
->>>>>>> d040ee3c
 }