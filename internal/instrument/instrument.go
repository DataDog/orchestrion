--- conflicted
+++ resolved
@@ -323,30 +323,15 @@
 			wrapGorillaMux(stmt)
 			if r := instrumentGin(stmt); r != nil {
 				appendStmt = false
-<<<<<<< HEAD
-				out = append(out, ginMiddleware(stmt))
-				stmt.Decorations().Start.Prepend(dd_instrumented)
-=======
 				out = append(out, r...)
->>>>>>> d040ee3c
 			}
 			if r := instrumentEchoV4(stmt); r != nil {
 				appendStmt = false
-<<<<<<< HEAD
-				out = append(out, echoV4Middleware(stmt))
-				stmt.Decorations().Start.Prepend(dd_instrumented)
-=======
 				out = append(out, r...)
->>>>>>> d040ee3c
 			}
 			if r := instrumentChiV5(stmt); r != nil {
 				appendStmt = false
-<<<<<<< HEAD
-				out = append(out, chiV5Middleware(stmt))
-				stmt.Decorations().Start.Prepend(dd_instrumented)
-=======
 				out = append(out, r...)
->>>>>>> d040ee3c
 			}
 
 			// Recurse when there is a function literal on the RHS of the assignment.
