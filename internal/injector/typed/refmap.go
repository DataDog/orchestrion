// Unless explicitly stated otherwise all files in this repository are licensed
// under the Apache License Version 2.0.
// This product includes software developed at Datadog (https://www.datadoghq.com/).
// Copyright 2023-present Datadog, Inc.

package typed

import (
	"fmt"
	"go/token"
	"slices"
	"strings"

	"github.com/datadog/orchestrion/internal/injector/basiclit"
	"github.com/dave/dst"
)

type (
	// ReferenceKind denotes the style of a reference, which influences compilation and linking requirements.
	ReferenceKind bool

	// ReferenceMap associates import paths to ReferenceKind values.
	ReferenceMap map[string]ReferenceKind
)

const (
	// ImportStatement references must be made available to the compiler via the provided `importcfg`.
	ImportStatement ReferenceKind = true
	// RelocationTarget references must be made available to the linker, and must be referenced (directly or not) by the main package.
	RelocationTarget ReferenceKind = false
)

func (r *ReferenceMap) Merge(other ReferenceMap) {
	for name, kind := range other {
		r.add(name, kind)
	}
}

// AddImport determines whether a new import declaration needs to be added to make the provided path
// available within the specified file. Returns true if that is the case. False if the import path
// is already available within the file.
func (r *ReferenceMap) AddImport(file *dst.File, path string) bool {
	// Browse the current file to see if the import already exists...
	for _, spec := range file.Imports {
		specPath, err := basiclit.String(spec.Path)
		if err != nil {
			continue
		}
		if specPath == path {
			return false
		}
	}

	// Register in this ReferenceMap
	r.add(path, ImportStatement)

	return true
}

// AddSyntheticImports adds the registered imports to the provided *dst.File. This is not safe to
// call during an AST traversal by dstutil.Apply, as this may offset the declaration list by 1 in
// case a new import declaration needs to be added, which would result in re-traversing current
// declaration when the cursor moves forward. Instead, it is advise to call this method after
// dstutil.Apply has returned.
func (r *ReferenceMap) AddSyntheticImports(file *dst.File) bool {
	toAdd := make([]*dst.ImportSpec, 0, len(*r))

	for path, kind := range *r {
		if kind != ImportStatement {
			continue
		}
		toAdd = append(toAdd, &dst.ImportSpec{Path: &dst.BasicLit{Kind: token.STRING, Value: fmt.Sprintf("%q", path)}})
	}

	if len(toAdd) == 0 {
		return false
	}

	// Sort the import specs to ensure deterministic output.
	slices.SortFunc(toAdd, func(l, r *dst.ImportSpec) int {
		return strings.Compare(l.Path.Value, r.Path.Value)
	})

	// Find the last import declaration in the file...
	var imports *dst.GenDecl
	for _, decl := range file.Decls {
		if genDecl, ok := decl.(*dst.GenDecl); ok && genDecl.Tok == token.IMPORT {
			imports = genDecl
		} else {
			break
		}
	}
	// ...or create a new one if none is found...
	if imports == nil {
		imports = &dst.GenDecl{Tok: token.IMPORT}
		list := make([]dst.Decl, len(file.Decls)+1)
		list[0] = imports
		copy(list[1:], file.Decls)
		file.Decls = list
	}

	// Add the necessary imports
	file.Imports = append(file.Imports, toAdd...)
	newSpecs := make([]dst.Spec, len(toAdd))
	for i, spec := range toAdd {
		newSpecs[i] = spec
	}
	imports.Specs = append(imports.Specs, newSpecs...)

	return true
}

func (r *ReferenceMap) Merge(other ReferenceMap) {
	for path, kind := range other {
		r.add(path, kind)
	}
}

func (r *ReferenceMap) add(path string, kind ReferenceKind) {
	if *r == nil {
		*r = ReferenceMap{path: kind}
<<<<<<< HEAD
	} else if old, found := (*r)[path]; !found || old != ImportStatement {
		// If it was already in as an ImportStatement, we don't do anything, since that is the strongest
		// kind of reference (imported implies relocatable, the reverse is not true).
=======
	} else {
		if prev, found := (*r)[path]; found {
			if prev == ImportStatement {
				return
			}
		}
>>>>>>> e21a0fe8
		(*r)[path] = kind
	}
}

func (k ReferenceKind) String() string {
	if k == ImportStatement {
		return "ImportStatement"
	} else {
		return "RelocationTarget"
	}
}<|MERGE_RESOLUTION|>--- conflicted
+++ resolved
@@ -29,12 +29,6 @@
 	// RelocationTarget references must be made available to the linker, and must be referenced (directly or not) by the main package.
 	RelocationTarget ReferenceKind = false
 )
-
-func (r *ReferenceMap) Merge(other ReferenceMap) {
-	for name, kind := range other {
-		r.add(name, kind)
-	}
-}
 
 // AddImport determines whether a new import declaration needs to be added to make the provided path
 // available within the specified file. Returns true if that is the case. False if the import path
@@ -119,18 +113,9 @@
 func (r *ReferenceMap) add(path string, kind ReferenceKind) {
 	if *r == nil {
 		*r = ReferenceMap{path: kind}
-<<<<<<< HEAD
 	} else if old, found := (*r)[path]; !found || old != ImportStatement {
 		// If it was already in as an ImportStatement, we don't do anything, since that is the strongest
 		// kind of reference (imported implies relocatable, the reverse is not true).
-=======
-	} else {
-		if prev, found := (*r)[path]; found {
-			if prev == ImportStatement {
-				return
-			}
-		}
->>>>>>> e21a0fe8
 		(*r)[path] = kind
 	}
 }
