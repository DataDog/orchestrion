name: Tests
on:
  pull_request:
    branches: ["**"]
  merge_group:
    branches: ["main"]
  push:
    branches: ["main"]
concurrency:
  group: ${{ github.workflow }}-${{ github.event.pull_request.number || github.ref }}
  cancel-in-progress: true
jobs:
  lint:
    runs-on: ubuntu-latest
    steps:
      - uses: actions/checkout@v4
        with:
          repository: 'DataDog/orchestrion'
      - uses: actions/setup-go@v5
        with:
          go-version: "stable"
          cache-dependency-path: "**/*.sum"
      - name: golangci-lint
        uses: golangci/golangci-lint-action@v4
        with:
          version: v1.52.2
          skip-cache: true # actions/setup-go has already done this
      - name: Verify license headers
        run: go run tools/headercheck/header_check.go
      - name: vet
        run: go vet ./...
      - name: Verify LICENSE-3rdparty.csv
        run: ./tools/verify-licenses.sh
<<<<<<< HEAD
=======
        env:
          TMPDIR: ${{ runner.temp }}
>>>>>>> 33320fce
  unit-tests:
    runs-on: ubuntu-latest
    steps:
      - uses: actions/checkout@v4
        with:
          repository: 'DataDog/orchestrion'
      - name: Checkout Go
        uses: actions/setup-go@v5
        with:
          go-version: "stable"
          cache-dependency-path: "**/*.sum"
      - name: Run unit tests
        run: go test -cover -covermode=atomic -race ./...
  integration-tests:
    runs-on: ubuntu-latest
    services:
      testagent:
        image: ghcr.io/datadog/dd-apm-test-agent/ddapm-test-agent:v1.11.0
        ports:
          - 8126:8126
        env:
          # See documentation for configuration:
          # https://github.com/DataDog/dd-apm-test-agent#environment-variables
          ENABLED_CHECKS: trace_stall,trace_count_header,trace_peer_service,trace_dd_service
          LOG_LEVEL: DEBUG
          TRACE_LANGUAGE: golang
    steps:
      - uses: actions/checkout@v4
        with:
          repository: 'DataDog/orchestrion'
      - uses: actions/setup-go@v5
        with:
          go-version: "stable"
          cache-dependency-path: "**/*.sum"
      - name: Run Integration Tests
        run: ./integration-tests.sh
        env:
          TMPDIR: ${{ runner.temp }}
      # Docker will leave stuff owned by root and the upload-artifact action
      # will fail to scan the directories unless we do this...
      - name: Fix output files ownership
        run: sudo chown -R $USER _integration-tests/outputs
      - name: Upload artifact
        # We want this even if the tests failed
        if: always()
        uses: actions/upload-artifact@v4
        with:
          name: integration-test-output
          path: _integration-tests/outputs
          if-no-files-found: error # That would be very unexpected

  # This is just a join point intended to simplify branch protection settings
  complete:
    runs-on: ubuntu-latest
    needs:
      - lint
      - unit-tests
      - integration-tests
    steps:
      - name: Done
        run: echo "OK"<|MERGE_RESOLUTION|>--- conflicted
+++ resolved
@@ -31,11 +31,8 @@
         run: go vet ./...
       - name: Verify LICENSE-3rdparty.csv
         run: ./tools/verify-licenses.sh
-<<<<<<< HEAD
-=======
         env:
           TMPDIR: ${{ runner.temp }}
->>>>>>> 33320fce
   unit-tests:
     runs-on: ubuntu-latest
     steps:
