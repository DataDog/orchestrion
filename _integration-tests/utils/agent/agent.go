--- conflicted
+++ resolved
@@ -6,6 +6,7 @@
 package agent
 
 import (
+	"encoding/json"
 	"io"
 	"net/http"
 	"net/http/httptest"
@@ -13,9 +14,8 @@
 	"sync"
 	"testing"
 
+	pb "github.com/DataDog/datadog-agent/pkg/proto/pbgo/trace"
 	"github.com/stretchr/testify/assert"
-
-	pb "github.com/DataDog/datadog-agent/pkg/proto/pbgo/trace"
 	"github.com/stretchr/testify/require"
 	"gopkg.in/DataDog/dd-trace-go.v1/ddtrace/tracer"
 
@@ -87,18 +87,9 @@
 		tracer.WithLogger(testLogger{t}),
 	)
 	t.Cleanup(tracer.Stop)
-<<<<<<< HEAD
-=======
-
-	return session, nil
 }
 
-type testLogger struct {
-	*testing.T
->>>>>>> 2af55965
-}
-
-func (m *MockAgent) Spans() trace.Spans {
+func (m *MockAgent) Traces(t *testing.T) trace.Traces {
 	m.T.Log("mockagent: fetching spans")
 
 	tracer.Flush()
@@ -108,26 +99,22 @@
 	m.mu.RLock()
 	defer m.mu.RUnlock()
 
-	spansByID := make(map[trace.SpanID]*trace.Span)
+	spansByID := make(map[trace.ID]*trace.Trace)
 	for _, payload := range m.payloads {
 		for _, spans := range payload {
 			for _, span := range spans {
-				spansByID[trace.SpanID(span.SpanID)] = &trace.Span{
-					ID:       trace.SpanID(span.SpanID),
-					ParentID: trace.SpanID(span.ParentID),
-					Meta:     span.Meta,
-					Tags: map[string]any{
-						"name":     span.Name,
-						"type":     span.Type,
-						"service":  span.Service,
-						"resource": span.Resource,
-					},
-					Children: nil,
-				}
+				b, err := json.Marshal(span)
+				require.NoError(t, err)
+
+				var tr trace.Trace
+				err = json.Unmarshal(b, &tr)
+				require.NoError(t, err)
+
+				spansByID[trace.ID(span.SpanID)] = &tr
 			}
 		}
 	}
-	var result trace.Spans
+	var result trace.Traces
 	for _, span := range spansByID {
 		if span.ParentID == 0 {
 			result = append(result, span)
@@ -138,7 +125,6 @@
 			parent.Children = append(parent.Children, span)
 		}
 	}
-	m.T.Logf("Received %d spans", len(result))
 	return result
 }
 
