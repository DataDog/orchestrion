// Unless explicitly stated otherwise all files in this repository are licensed
// under the Apache License Version 2.0.
// This product includes software developed at Datadog (https://www.datadoghq.com/).
// Copyright 2023-present Datadog, Inc.

package proxy

import (
	gocontext "context"
	"errors"
	"fmt"
<<<<<<< HEAD
=======
	"os"
	"os/exec"
>>>>>>> c1637268
	"path/filepath"
	"strings"

	"github.com/DataDog/orchestrion/internal/files"
	"github.com/DataDog/orchestrion/internal/injector/aspect/context"
<<<<<<< HEAD
	"github.com/DataDog/orchestrion/internal/jobserver/client"
	"github.com/DataDog/orchestrion/internal/jobserver/nbt"
=======
	"github.com/DataDog/orchestrion/internal/toolexec/aspect/linkdeps"
	"github.com/DataDog/orchestrion/internal/toolexec/importcfg"
>>>>>>> c1637268
	"github.com/rs/zerolog"
)

//go:generate go run github.com/DataDog/orchestrion/internal/toolexec/proxy/generator -command=compile

type compileFlagSet struct {
	Asmhdr      string `ddflag:"-asmhdr"`
	BuildID     string `ddflag:"-buildid"`
	ImportCfg   string `ddflag:"-importcfg"`
	Lang        string `ddflag:"-lang"`
	Output      string `ddflag:"-o"`
	Package     string `ddflag:"-p"`
	ShowVersion bool   `ddflag:"-V"`
}

// CompileCommand represents a go tool `compile` invocation
type CompileCommand struct {
	command
	Files []string
	Flags compileFlagSet
	// WorkDir is the $WORK directory managed by the go toolchain.
<<<<<<< HEAD
	WorkDir     string
	importPath  string
	finishToken string
=======
	WorkDir string

	// Link-time dependencies that must be honored to link a dependent of the
	// built package. If not blank, this is written to disk, then appended to the
	// archive output.
	LinkDeps linkdeps.LinkDeps
>>>>>>> c1637268
}

func (*CompileCommand) Type() CommandType { return CommandTypeCompile }

func (c *CompileCommand) ShowVersion() bool {
	return c.Flags.ShowVersion
}

// TestMain returns true if the compiled package name is "main" and all source
// Go files are rooted in the same directory as the importcfg file. This
// indicates the package being compiled is a synthetic "main" package generated
// by `go test`. For more accurate readings, users should also validate the
// declared package import path ends in `.test`.
func (c *CompileCommand) TestMain() bool {
	if c.Flags.Package != "main" {
		return false
	}

	stageDir := filepath.Dir(c.Flags.ImportCfg)
	for _, f := range c.GoFiles() {
		if filepath.Dir(f) != stageDir {
			return false
		}
	}

	return true
}

func (cmd *CompileCommand) SetLang(to context.GoLangVersion) error {
	if to.IsAny() {
		// No minimal language requirement change, nothing to do...
		return nil
	}

	if cmd.Flags.Lang == "" {
		// No language level was specified, so anything the compiler can do is possible...
		return nil
	}

	if curr, _ := context.ParseGoLangVersion(cmd.Flags.Lang); context.Compare(curr, to) >= 0 {
		// Minimum language requirement from injected code is already met, nothing to do...
		return nil
	}

	if err := cmd.SetFlag("-lang", to.String()); err != nil {
		return err
	}
	cmd.Flags.Lang = to.String()
	return nil
}

// GoFiles returns the list of Go files passed as arguments to cmd
func (cmd *CompileCommand) GoFiles() []string {
	files := make([]string, 0, len(cmd.Files))
	for _, path := range cmd.Files {
		if !strings.HasSuffix(path, ".go") {
			continue
		}
		files = append(files, path)
	}

	return files
}

// AddFiles adds the provided go files paths to the list of Go files passed
// as arguments to cmd
func (cmd *CompileCommand) AddFiles(files []string) {
	paramIdx := len(cmd.args)
	cmd.args = append(cmd.args, files...)
	cmd.Files = append(cmd.Files, files...)
	for i, f := range files {
		cmd.paramPos[f] = paramIdx + i
	}
}

<<<<<<< HEAD
// parseCompileCommand parses a [*CompileCommand] from the provided arguments.
// It sends an [nbt.StartRequest] to the job server to determine whether a
// previous execution of the same command has produced re-usable artifacts;
// in which case it copies them into place and returns nil.
func parseCompileCommand(ctx gocontext.Context, importPath string, args []string) (*CompileCommand, error) {
=======
func (cmd *CompileCommand) Close(ctx gocontext.Context) (err error) {
	defer func() { err = errors.Join(err, cmd.command.Close(ctx)) }()

	if cmd.LinkDeps.Empty() {
		return nil
	}

	if _, err := os.Stat(cmd.Flags.Output); errors.Is(err, os.ErrNotExist) {
		// Already failing, not doing anything...
		return nil
	} else if err != nil {
		return err
	}

	orchestrionDir := filepath.Join(cmd.Flags.Output, "..", "orchestrion")
	if err := os.MkdirAll(orchestrionDir, 0o755); err != nil {
		return fmt.Errorf("mkdir %q: %w", orchestrionDir, err)
	}

	linkDepsFile := filepath.Join(orchestrionDir, linkdeps.Filename)
	if err := cmd.LinkDeps.WriteFile(linkDepsFile); err != nil {
		return fmt.Errorf("writing %s file: %w", linkdeps.Filename, err)
	}

	log := zerolog.Ctx(ctx)
	log.Debug().Str("archive", cmd.Flags.Output).Array(linkdeps.Filename, &cmd.LinkDeps).Msg("Adding " + linkdeps.Filename + " file in archive")

	child := exec.Command("go", "tool", "pack", "r", cmd.Flags.Output, linkDepsFile)
	if err := child.Run(); err != nil {
		return fmt.Errorf("running %q: %w", child.Args, err)
	}
	return nil
}

func parseCompileCommand(args []string) (*CompileCommand, error) {
>>>>>>> c1637268
	if len(args) == 0 {
		return nil, errors.New("unexpected number of command arguments")
	}
	cmd := &CompileCommand{command: NewCommand(args), importPath: importPath}
	pos, err := cmd.Flags.parse(args[1:])
	if err != nil {
		return nil, err
	}
	cmd.Files = pos

<<<<<<< HEAD
	if cmd.Flags.ImportCfg == "" {
		return cmd, nil
	}

	// The WorkDir is the parent of the stage directory, which is where the importcfg file is located.
	cmd.WorkDir = filepath.Dir(filepath.Dir(cmd.Flags.ImportCfg))

	jobs, err := client.FromEnvironment(ctx, cmd.WorkDir)
	if err != nil {
		return nil, err
	}
	defer jobs.Close()

	res, err := client.Request(ctx, jobs, nbt.StartRequest{ImportPath: importPath, BuildID: cmd.Flags.BuildID})
	if err != nil {
		return nil, err
	}

	if res.FinishToken != "" {
		cmd.finishToken = res.FinishToken
		return cmd, nil
	}

	if outputFile := cmd.Flags.Output; outputFile != "" {
		filename := res.Files[nbt.LabelArchive]
		if filename == "" {
			return nil, fmt.Errorf("missing %q object in re-usable artifacts", nbt.LabelArchive)
		}
		if err := files.Copy(ctx, filename, outputFile); err != nil {
			return nil, fmt.Errorf("re-using %q object: %w", nbt.LabelArchive, err)
		}
	}

	if outputFile := cmd.Flags.Asmhdr; outputFile != "" {
		filename := res.Files[nbt.LabelAsmhdr]
		if filename == "" {
			return nil, fmt.Errorf("missing %q object in re-usable artifacts", nbt.LabelAsmhdr)
		}
		if err := files.Copy(ctx, filename, outputFile); err != nil {
			return nil, fmt.Errorf("re-using %q object: %w", nbt.LabelAsmhdr, err)
=======
	if cmd.Flags.ImportCfg != "" {
		// The WorkDir is the parent of the stage directory, which is where the importcfg file is located.
		cmd.WorkDir = filepath.Dir(filepath.Dir(cmd.Flags.ImportCfg))

		imports, err := importcfg.ParseFile(cmd.Flags.ImportCfg)
		if err != nil {
			return nil, fmt.Errorf("parsing %q: %w", cmd.Flags.ImportCfg, err)
		}

		cmd.LinkDeps, err = linkdeps.FromImportConfig(&imports)
		if err != nil {
			return nil, fmt.Errorf("reading %s closure from %s: %w", linkdeps.Filename, cmd.Flags.ImportCfg, err)
>>>>>>> c1637268
		}
	}

	zerolog.Ctx(ctx).Info().Msg("Re-used previously built artifacts from compile command. Returning a nil *CompileCommand.")
	return nil, nil
}

var _ Command = (*CompileCommand)(nil)<|MERGE_RESOLUTION|>--- conflicted
+++ resolved
@@ -9,23 +9,17 @@
 	gocontext "context"
 	"errors"
 	"fmt"
-<<<<<<< HEAD
-=======
 	"os"
 	"os/exec"
->>>>>>> c1637268
 	"path/filepath"
 	"strings"
 
 	"github.com/DataDog/orchestrion/internal/files"
 	"github.com/DataDog/orchestrion/internal/injector/aspect/context"
-<<<<<<< HEAD
 	"github.com/DataDog/orchestrion/internal/jobserver/client"
 	"github.com/DataDog/orchestrion/internal/jobserver/nbt"
-=======
 	"github.com/DataDog/orchestrion/internal/toolexec/aspect/linkdeps"
 	"github.com/DataDog/orchestrion/internal/toolexec/importcfg"
->>>>>>> c1637268
 	"github.com/rs/zerolog"
 )
 
@@ -47,18 +41,13 @@
 	Files []string
 	Flags compileFlagSet
 	// WorkDir is the $WORK directory managed by the go toolchain.
-<<<<<<< HEAD
 	WorkDir     string
 	importPath  string
 	finishToken string
-=======
-	WorkDir string
-
 	// Link-time dependencies that must be honored to link a dependent of the
 	// built package. If not blank, this is written to disk, then appended to the
 	// archive output.
 	LinkDeps linkdeps.LinkDeps
->>>>>>> c1637268
 }
 
 func (*CompileCommand) Type() CommandType { return CommandTypeCompile }
@@ -134,16 +123,25 @@
 	}
 }
 
-<<<<<<< HEAD
 // parseCompileCommand parses a [*CompileCommand] from the provided arguments.
 // It sends an [nbt.StartRequest] to the job server to determine whether a
 // previous execution of the same command has produced re-usable artifacts;
 // in which case it copies them into place and returns nil.
-func parseCompileCommand(ctx gocontext.Context, importPath string, args []string) (*CompileCommand, error) {
-=======
-func (cmd *CompileCommand) Close(ctx gocontext.Context) (err error) {
-	defer func() { err = errors.Join(err, cmd.command.Close(ctx)) }()
-
+func (cmd *CompileCommand) Close(ctx gocontext.Context, cmdErr error) (err error) {
+	defer func() { err = errors.Join(err, cmd.command.Close(ctx, cmdErr)) }()
+
+	if cmdErr == nil {
+		// Success so far, we attach link-time dependencies...
+		err = cmd.attachLinkDeps(ctx)
+	}
+
+	// Notify the job server of the status of the command, and combine with the previous error if any...
+	err = errors.Join(err, cmd.notifyJobServer(ctx, errors.Join(cmdErr, err)))
+
+	return err
+}
+
+func (cmd *CompileCommand) attachLinkDeps(ctx gocontext.Context) error {
 	if cmd.LinkDeps.Empty() {
 		return nil
 	}
@@ -172,11 +170,44 @@
 	if err := child.Run(); err != nil {
 		return fmt.Errorf("running %q: %w", child.Args, err)
 	}
+
 	return nil
 }
 
-func parseCompileCommand(args []string) (*CompileCommand, error) {
->>>>>>> c1637268
+func (cmd *CompileCommand) notifyJobServer(ctx gocontext.Context, cmdErr error) error {
+	jobs, err := client.FromEnvironment(ctx, cmd.WorkDir)
+	if err != nil {
+		return err
+	}
+
+	var (
+		errorMessage *string
+		files        map[nbt.Label]string
+	)
+	if cmdErr != nil {
+		msg := cmdErr.Error()
+		errorMessage = &msg
+	} else {
+		files = make(map[nbt.Label]string, 2)
+		if filename := cmd.Flags.Output; filename != "" {
+			files[nbt.LabelArchive] = filename
+		}
+		if filename := cmd.Flags.Asmhdr; filename != "" {
+			files[nbt.LabelAsmhdr] = filename
+		}
+	}
+
+	_, err = client.Request(ctx, jobs, nbt.FinishRequest{
+		ImportPath:  cmd.importPath,
+		FinishToken: cmd.finishToken,
+		Files:       files,
+		Error:       errorMessage,
+	})
+
+	return err
+}
+
+func parseCompileCommand(ctx gocontext.Context, importPath string, args []string) (*CompileCommand, error) {
 	if len(args) == 0 {
 		return nil, errors.New("unexpected number of command arguments")
 	}
@@ -187,7 +218,6 @@
 	}
 	cmd.Files = pos
 
-<<<<<<< HEAD
 	if cmd.Flags.ImportCfg == "" {
 		return cmd, nil
 	}
@@ -199,15 +229,25 @@
 	if err != nil {
 		return nil, err
 	}
-	defer jobs.Close()
 
 	res, err := client.Request(ctx, jobs, nbt.StartRequest{ImportPath: importPath, BuildID: cmd.Flags.BuildID})
 	if err != nil {
-		return nil, err
+		return nil, fmt.Errorf("sending never-build-twice request: %w", err)
 	}
 
 	if res.FinishToken != "" {
 		cmd.finishToken = res.FinishToken
+
+		imports, err := importcfg.ParseFile(cmd.Flags.ImportCfg)
+		if err != nil {
+			return nil, fmt.Errorf("parsing %q: %w", cmd.Flags.ImportCfg, err)
+		}
+
+		cmd.LinkDeps, err = linkdeps.FromImportConfig(&imports)
+		if err != nil {
+			return nil, fmt.Errorf("reading %s closure from %s: %w", linkdeps.Filename, cmd.Flags.ImportCfg, err)
+		}
+
 		return cmd, nil
 	}
 
@@ -219,6 +259,10 @@
 		if err := files.Copy(ctx, filename, outputFile); err != nil {
 			return nil, fmt.Errorf("re-using %q object: %w", nbt.LabelArchive, err)
 		}
+		// We place a "reused" marker next to the output file to identify that it was re-used.
+		if err := os.WriteFile(filename+".reused", nil, 0o644); err != nil {
+			return nil, fmt.Errorf("creating re-used marker for %s: %w", filename, err)
+		}
 	}
 
 	if outputFile := cmd.Flags.Asmhdr; outputFile != "" {
@@ -228,20 +272,10 @@
 		}
 		if err := files.Copy(ctx, filename, outputFile); err != nil {
 			return nil, fmt.Errorf("re-using %q object: %w", nbt.LabelAsmhdr, err)
-=======
-	if cmd.Flags.ImportCfg != "" {
-		// The WorkDir is the parent of the stage directory, which is where the importcfg file is located.
-		cmd.WorkDir = filepath.Dir(filepath.Dir(cmd.Flags.ImportCfg))
-
-		imports, err := importcfg.ParseFile(cmd.Flags.ImportCfg)
-		if err != nil {
-			return nil, fmt.Errorf("parsing %q: %w", cmd.Flags.ImportCfg, err)
-		}
-
-		cmd.LinkDeps, err = linkdeps.FromImportConfig(&imports)
-		if err != nil {
-			return nil, fmt.Errorf("reading %s closure from %s: %w", linkdeps.Filename, cmd.Flags.ImportCfg, err)
->>>>>>> c1637268
+		}
+		// We place a "reused" marker next to the output file to identify that it was re-used.
+		if err := os.WriteFile(filename+".reused", nil, 0o644); err != nil {
+			return nil, fmt.Errorf("creating re-used marker for %s: %w", filename, err)
 		}
 	}
 
