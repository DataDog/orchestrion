--- conflicted
+++ resolved
@@ -92,14 +92,10 @@
 			files, err := filepath.Glob(filepath.Join(pkgDir, "*.go"))
 			require.NoError(t, err)
 
-<<<<<<< HEAD
-			results, _, err := inj.InjectFiles(context.Background(), files)
-=======
 			copyAspects := make([]*aspect.Aspect, len(aspects))
 			copy(copyAspects, aspects)
 
-			results, _, err := inj.InjectFiles(files, copyAspects)
->>>>>>> c0544c78
+			results, _, err := inj.InjectFiles(context.Background(), files, copyAspects)
 			require.NoError(t, err)
 
 			for _, filename := range files {
