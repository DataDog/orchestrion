--- conflicted
+++ resolved
@@ -8,13 +8,11 @@
 import (
 	"context"
 	"errors"
-<<<<<<< HEAD
-=======
 	"sort"
->>>>>>> 267ca3a9
 
 	"github.com/datadog/orchestrion/internal/injector/aspect/advice/code"
 	"github.com/datadog/orchestrion/internal/injector/node"
+	"github.com/datadog/orchestrion/internal/injector/typed"
 	"github.com/dave/dst"
 	"github.com/dave/dst/dstutil"
 	"github.com/dave/jennifer/jen"
@@ -23,21 +21,13 @@
 
 type injectDeclarations struct {
 	template code.Template
-<<<<<<< HEAD
-=======
 	links    []string
->>>>>>> 267ca3a9
 }
 
 // InjectDeclarations merges all declarations in the provided source file into the current file. The package name of both
 // original & injected files must match.
-<<<<<<< HEAD
-func InjectDeclarations(template code.Template) injectDeclarations {
-	return injectDeclarations{template}
-=======
 func InjectDeclarations(template code.Template, links []string) injectDeclarations {
 	return injectDeclarations{template, links}
->>>>>>> 267ca3a9
 }
 
 func (a injectDeclarations) Apply(ctx context.Context, chain *node.Chain, _ *dstutil.Cursor) (bool, error) {
@@ -52,8 +42,6 @@
 	}
 
 	file.Decls = append(file.Decls, decls...)
-<<<<<<< HEAD
-=======
 
 	if len(a.links) > 0 {
 		refMap, found := typed.ContextValue[*typed.ReferenceMap](ctx)
@@ -65,19 +53,11 @@
 			refMap.AddLink(file, link)
 		}
 	}
->>>>>>> 267ca3a9
 
 	return true, nil
 }
 
 func (a injectDeclarations) AsCode() jen.Code {
-<<<<<<< HEAD
-	return jen.Qual(pkgPath, "InjectDeclarations").Call(a.template.AsCode())
-}
-
-func (a injectDeclarations) AddedImports() []string {
-	return nil
-=======
 	return jen.Qual(pkgPath, "InjectDeclarations").Call(
 		a.template.AsCode(),
 		jen.Index().String().ValuesFunc(func(g *jen.Group) {
@@ -92,19 +72,10 @@
 
 func (a injectDeclarations) AddedImports() []string {
 	return a.links
->>>>>>> 267ca3a9
 }
 
 func init() {
 	unmarshalers["inject-declarations"] = func(node *yaml.Node) (Advice, error) {
-<<<<<<< HEAD
-		var template code.Template
-		if err := node.Decode(&template); err != nil {
-			return nil, err
-		}
-
-		return InjectDeclarations(template), nil
-=======
 		var config struct {
 			Template code.Template `yaml:",inline"`
 			Links    []string
@@ -114,6 +85,5 @@
 		}
 
 		return InjectDeclarations(config.Template, config.Links), nil
->>>>>>> 267ca3a9
 	}
 }