--- conflicted
+++ resolved
@@ -187,17 +187,6 @@
 		return AppendArgs(tn, args.Values...), nil
 	}
 	unmarshalers["replace-function"] = func(node *yaml.Node) (Advice, error) {
-<<<<<<< HEAD
-		var fqn string
-		if err := node.Decode(&fqn); err != nil {
-			return nil, err
-		}
-
-		var (
-			path string
-			name string
-		)
-=======
 		var (
 			fqn  string
 			path string
@@ -207,7 +196,6 @@
 			return nil, err
 		}
 
->>>>>>> 331d8ef9
 		if idx := strings.LastIndex(fqn, "."); idx >= 0 {
 			path = fqn[:idx]
 			name = fqn[idx+1:]
