// Unless explicitly stated otherwise all files in this repository are licensed
// under the Apache License Version 2.0.
// This product includes software developed at Datadog (https://www.datadoghq.com/).
// Copyright 2023-present Datadog, Inc.

// Package injector provides a facility to inject code into go programs, either
// in source (intended to be checked in by the user) or at compilation time
// (via `-toolexec`).
package injector

import (
	"errors"
	"fmt"
	"go/importer"
	"go/token"
	"go/types"
	"sync"

	"github.com/DataDog/orchestrion/internal/injector/aspect"
	"github.com/DataDog/orchestrion/internal/injector/aspect/context"
	"github.com/DataDog/orchestrion/internal/injector/parse"
	"github.com/DataDog/orchestrion/internal/injector/typed"
	"github.com/DataDog/orchestrion/internal/log"
	"github.com/dave/dst"
	"github.com/dave/dst/decorator"
	"github.com/dave/dst/decorator/resolver"
	"github.com/dave/dst/decorator/resolver/gotypes"
	"github.com/dave/dst/dstutil"
)

type (
	// Injector injects go code into a specific Go package.
	Injector struct {
		// ImportPath is the import path of the package that will be injected.
		ImportPath string
		// Name is the name of the package that will be injected. If blank, it will be determined from parsing source files.
		Name string
		// GoVersion is the go runtime version required by this package. If blank, no go runtime compatibility will be
		// asserted.
		GoVersion string
		// TestMain must be set to true when injecting into the generated test main package.
		TestMain bool

		// ImportMap is a map of import paths to their respective .a archive file. Without transitive dependencies
		ImportMap map[string]string

		// ModifiedFile is called to determine the output file name for a modified file. If nil, the input file is modified
		// in-place.
		ModifiedFile func(string) string
		// Lookup is a function that resolves and imported package's archive file.
		Lookup importer.Lookup
		// RootConfig is the root configuration value to use.
		RootConfig map[string]string

		// restorerResolver is used to restore modified files. It's created on-demand then re-used.
		restorerResolver resolver.RestorerResolver
	}

	// InjectedFile contains information about a modified file. It can be used to update compilation instructions.
	InjectedFile struct {
		// References holds new references created while injecting the package, if any.
		References typed.ReferenceMap
		// Filename is the name of the file that needs to be compiled in place of the original one. It may be identical to
		// the input file if the Injector.ModifiedFile function is nil or returns identity.
		Filename string
	}

	result struct {
		InjectedFile
		Modified bool
		GoLang   context.GoLangVersion
	}
)

// InjectFiles performs injections on the specified files. All provided file paths must belong to the import path set on
// the receiving Injector. The method returns a map that associates the original source file path to the modified file
// information. It does not contain entries for unmodified files.
func (i *Injector) InjectFiles(files []string, aspects []*aspect.Aspect) (map[string]InjectedFile, context.GoLangVersion, error) {
	if err := i.validate(); err != nil {
		return nil, context.GoLangVersion{}, err
	}

	aspects = i.packageFilterAspects(aspects)

	fset := token.NewFileSet()
	parser := parse.NewParser(fset, len(files))
	parsedFiles, err := parser.ParseFiles(files, aspects)
	if err != nil {
		return nil, context.GoLangVersion{}, err
	}

<<<<<<< HEAD
	if len(parsedFiles) == 0 {
		log.Debugf("no files to inject in %s after filtering on imports and files\n", i.ImportPath)
		return nil, context.GoLangVersion{}, nil
	}

	uses, err := i.typeCheck(fset, parsedFiles)
=======
	typeInfo, err := i.typeCheck(fset, astFiles)
>>>>>>> 4d4eb9ba
	if err != nil {
		return nil, context.GoLangVersion{}, err
	}

	var (
		wg           sync.WaitGroup
		errs         []error
		errsMu       sync.Mutex
		result       = make(map[string]InjectedFile, len(parsedFiles))
		resultGoLang context.GoLangVersion
		resultMu     sync.Mutex
	)

	wg.Add(len(parsedFiles))
	for _, parsedFile := range parsedFiles {
		go func(parsedFile parse.File) {
			defer wg.Done()

<<<<<<< HEAD
			decorator := decorator.NewDecoratorWithImports(fset, i.ImportPath, gotypes.New(uses))
			dstFile, err := decorator.DecorateFile(parsedFile.AstFile)
=======
			decorator := decorator.NewDecoratorWithImports(fset, i.ImportPath, gotypes.New(typeInfo.Uses))
			dstFile, err := decorator.DecorateFile(astFile)
>>>>>>> 4d4eb9ba
			if err != nil {
				errsMu.Lock()
				defer errsMu.Unlock()
				errs = append(errs, err)
				return
			}

<<<<<<< HEAD
			res, err := i.injectFile(decorator, dstFile, parsedFile.Aspects)
=======
			res, err := i.injectFile(decorator, dstFile, typeInfo)
>>>>>>> 4d4eb9ba
			if err != nil {
				errsMu.Lock()
				defer errsMu.Unlock()
				errs = append(errs, err)
				return
			}

			if !res.Modified {
				return
			}

			resultMu.Lock()
			defer resultMu.Unlock()
			result[parsedFile.Name] = res.InjectedFile
			resultGoLang.SetAtLeast(res.GoLang)
		}(parsedFile)
	}
	wg.Wait()

	return result, resultGoLang, errors.Join(errs...)
}

func (i *Injector) validate() error {
	var err error
	if i.ImportPath == "" {
		err = errors.Join(err, fmt.Errorf("invalid %T: missing ImportPath", i))
	}
	if i.Lookup == nil {
		err = errors.Join(err, fmt.Errorf("invalid %T: missing Lookup", i))
	}

	// Initialize the restorerResolver field, too...
	i.restorerResolver = &lookupResolver{lookup: i.Lookup}

	return err
}

// injectFile injects code in the specified file. This method can be called concurrently by multiple goroutines,
// as is guarded by a sync.Mutex.
<<<<<<< HEAD
func (i *Injector) injectFile(decorator *decorator.Decorator, file *dst.File, aspects []*aspect.Aspect) (result, error) {
	result := result{InjectedFile: InjectedFile{Filename: decorator.Filenames[file]}}

	var err error
	result.Modified, result.References, result.GoLang, err = i.applyAspects(decorator, file, i.RootConfig, aspects)
=======
func (i *Injector) injectFile(decorator *decorator.Decorator, file *dst.File, typeInfo types.Info) (result, error) {
	result := result{InjectedFile: InjectedFile{Filename: decorator.Filenames[file]}}

	var err error
	result.Modified, result.References, result.GoLang, err = i.applyAspects(decorator, file, i.RootConfig, typeInfo)
>>>>>>> 4d4eb9ba
	if err != nil {
		return result, err
	}

	if result.Modified {
		result.Filename, err = i.writeModifiedFile(decorator, file)
		if err != nil {
			return result, err
		}
	}

	return result, nil
}

<<<<<<< HEAD
func (i *Injector) applyAspects(decorator *decorator.Decorator, file *dst.File, rootConfig map[string]string, aspects []*aspect.Aspect) (bool, typed.ReferenceMap, context.GoLangVersion, error) {
=======
func (i *Injector) applyAspects(decorator *decorator.Decorator, file *dst.File, rootConfig map[string]string, typeInfo types.Info) (bool, typed.ReferenceMap, context.GoLangVersion, error) {
>>>>>>> 4d4eb9ba
	var (
		chain      *context.NodeChain
		modified   bool
		references = typed.NewReferenceMap(decorator.Ast.Nodes, typeInfo.Scopes)
		err        error
	)

	pre := func(csor *dstutil.Cursor) bool {
		if err != nil || csor.Node() == nil || isIgnored(csor.Node()) {
			return false
		}

		root := chain == nil
		chain = chain.Child(csor)
		if root {
			chain.SetConfig(rootConfig)
		}
		return true
	}

	var minGoLang context.GoLangVersion
	post := func(csor *dstutil.Cursor) bool {
		// Pop the ancestry stack now that we're done with this node.
		defer func() {
			old := chain
			chain = chain.Parent()
			old.Release()
		}()

		var changed bool
		ctx := chain.Context(context.ContextArgs{
			Cursor:       csor,
			ImportPath:   decorator.Path,
			File:         file,
			RefMap:       &references,
			SourceParser: decorator,
			MinGoLang:    &minGoLang,
			TestMain:     i.TestMain,
		})
		defer ctx.Release()
		changed, err = injectNode(ctx, aspects)
		modified = modified || changed

		return err == nil
	}

	dstutil.Apply(file, pre, post)

	// We only inject synthetic imports here because it may offset declarations by one position in
	// case a new import declaration is necessary, which causes dstutil.Apply to re-traverse the
	// current declaration.
	if references.AddSyntheticImports(file) {
		modified = true
	}

	return modified, references, minGoLang, err
}

// injectNode assesses all configured aspects agaisnt the current node, and performs any AST
// transformations. It returns whether the AST was indeed modified. In case of an error, the
// injector aborts immediately and returns the error.
func injectNode(ctx context.AdviceContext, aspects []*aspect.Aspect) (mod bool, err error) {
	for _, inj := range aspects {
		if !inj.JoinPoint.Matches(ctx) {
			continue
		}
		for _, act := range inj.Advice {
			var changed bool
			changed, err = act.Apply(ctx)
			if changed {
				mod = true
			}
			if err != nil {
				return
			}
		}
	}

	return
}<|MERGE_RESOLUTION|>--- conflicted
+++ resolved
@@ -65,6 +65,13 @@
 		Filename string
 	}
 
+	parameters struct {
+		Decorator *decorator.Decorator
+		File      *dst.File
+		TypeInfo  types.Info
+		Aspects   []*aspect.Aspect
+	}
+
 	result struct {
 		InjectedFile
 		Modified bool
@@ -89,16 +96,12 @@
 		return nil, context.GoLangVersion{}, err
 	}
 
-<<<<<<< HEAD
 	if len(parsedFiles) == 0 {
 		log.Debugf("no files to inject in %s after filtering on imports and files\n", i.ImportPath)
 		return nil, context.GoLangVersion{}, nil
 	}
 
-	uses, err := i.typeCheck(fset, parsedFiles)
-=======
-	typeInfo, err := i.typeCheck(fset, astFiles)
->>>>>>> 4d4eb9ba
+	typeInfo, err := i.typeCheck(fset, parsedFiles)
 	if err != nil {
 		return nil, context.GoLangVersion{}, err
 	}
@@ -117,13 +120,8 @@
 		go func(parsedFile parse.File) {
 			defer wg.Done()
 
-<<<<<<< HEAD
-			decorator := decorator.NewDecoratorWithImports(fset, i.ImportPath, gotypes.New(uses))
+			decorator := decorator.NewDecoratorWithImports(fset, i.ImportPath, gotypes.New(typeInfo.Uses))
 			dstFile, err := decorator.DecorateFile(parsedFile.AstFile)
-=======
-			decorator := decorator.NewDecoratorWithImports(fset, i.ImportPath, gotypes.New(typeInfo.Uses))
-			dstFile, err := decorator.DecorateFile(astFile)
->>>>>>> 4d4eb9ba
 			if err != nil {
 				errsMu.Lock()
 				defer errsMu.Unlock()
@@ -131,11 +129,7 @@
 				return
 			}
 
-<<<<<<< HEAD
-			res, err := i.injectFile(decorator, dstFile, parsedFile.Aspects)
-=======
-			res, err := i.injectFile(decorator, dstFile, typeInfo)
->>>>>>> 4d4eb9ba
+			res, err := i.injectFile(decorator, dstFile, typeInfo, parsedFile.Aspects)
 			if err != nil {
 				errsMu.Lock()
 				defer errsMu.Unlock()
@@ -175,19 +169,13 @@
 
 // injectFile injects code in the specified file. This method can be called concurrently by multiple goroutines,
 // as is guarded by a sync.Mutex.
-<<<<<<< HEAD
-func (i *Injector) injectFile(decorator *decorator.Decorator, file *dst.File, aspects []*aspect.Aspect) (result, error) {
-	result := result{InjectedFile: InjectedFile{Filename: decorator.Filenames[file]}}
-
-	var err error
-	result.Modified, result.References, result.GoLang, err = i.applyAspects(decorator, file, i.RootConfig, aspects)
-=======
-func (i *Injector) injectFile(decorator *decorator.Decorator, file *dst.File, typeInfo types.Info) (result, error) {
-	result := result{InjectedFile: InjectedFile{Filename: decorator.Filenames[file]}}
-
-	var err error
-	result.Modified, result.References, result.GoLang, err = i.applyAspects(decorator, file, i.RootConfig, typeInfo)
->>>>>>> 4d4eb9ba
+func (i *Injector) injectFile(decorator *decorator.Decorator, file *dst.File, typeInfo types.Info, aspects []*aspect.Aspect) (result, error) {
+	result, err := i.applyAspects(parameters{
+		Decorator: decorator,
+		File:      file,
+		TypeInfo:  typeInfo,
+		Aspects:   aspects,
+	})
 	if err != nil {
 		return result, err
 	}
@@ -202,15 +190,11 @@
 	return result, nil
 }
 
-<<<<<<< HEAD
-func (i *Injector) applyAspects(decorator *decorator.Decorator, file *dst.File, rootConfig map[string]string, aspects []*aspect.Aspect) (bool, typed.ReferenceMap, context.GoLangVersion, error) {
-=======
-func (i *Injector) applyAspects(decorator *decorator.Decorator, file *dst.File, rootConfig map[string]string, typeInfo types.Info) (bool, typed.ReferenceMap, context.GoLangVersion, error) {
->>>>>>> 4d4eb9ba
+func (i *Injector) applyAspects(params parameters) (result, error) {
 	var (
 		chain      *context.NodeChain
 		modified   bool
-		references = typed.NewReferenceMap(decorator.Ast.Nodes, typeInfo.Scopes)
+		references = typed.NewReferenceMap(params.Decorator.Ast.Nodes, params.TypeInfo.Scopes)
 		err        error
 	)
 
@@ -222,7 +206,7 @@
 		root := chain == nil
 		chain = chain.Child(csor)
 		if root {
-			chain.SetConfig(rootConfig)
+			chain.SetConfig(i.RootConfig)
 		}
 		return true
 	}
@@ -239,30 +223,40 @@
 		var changed bool
 		ctx := chain.Context(context.ContextArgs{
 			Cursor:       csor,
-			ImportPath:   decorator.Path,
-			File:         file,
+			ImportPath:   params.Decorator.Path,
+			File:         params.File,
 			RefMap:       &references,
-			SourceParser: decorator,
+			SourceParser: params.Decorator,
 			MinGoLang:    &minGoLang,
 			TestMain:     i.TestMain,
 		})
 		defer ctx.Release()
-		changed, err = injectNode(ctx, aspects)
+		changed, err = injectNode(ctx, params.Aspects)
 		modified = modified || changed
 
 		return err == nil
 	}
 
-	dstutil.Apply(file, pre, post)
+	dstutil.Apply(params.File, pre, post)
+	if err != nil {
+		return result{}, err
+	}
 
 	// We only inject synthetic imports here because it may offset declarations by one position in
 	// case a new import declaration is necessary, which causes dstutil.Apply to re-traverse the
 	// current declaration.
-	if references.AddSyntheticImports(file) {
+	if references.AddSyntheticImports(params.File) {
 		modified = true
 	}
 
-	return modified, references, minGoLang, err
+	return result{
+		InjectedFile: InjectedFile{
+			References: references,
+			Filename:   params.Decorator.Filenames[params.File],
+		},
+		Modified: modified,
+		GoLang:   minGoLang,
+	}, nil
 }
 
 // injectNode assesses all configured aspects agaisnt the current node, and performs any AST
