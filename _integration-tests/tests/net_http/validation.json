{
  "url": "http://localhost:8085",
  "quit": "http://localhost:8085/quit",
  "output": [
    {
      "name": "http.request",
      "service": "net_http",
      "resource": "GET /",
      "type": "web",
      "meta": {
        "component": "net/http",
        "span.kind": "server"
<<<<<<< HEAD
      }
=======
      },
      "_children": [
        {
          "name": "http.request",
          "service": "net_http",
          "resource": "GET /",
          "type": "web",
          "meta": {
            "component": "net/http",
            "span.kind": "server"
          },
          "_children": [
            {
              "name": "http.request",
              "service": "net_http",
              "resource": "POST /hit",
              "type": "http",
              "meta": {
                "http.url": "http://127.0.0.1:8085/hit",
                "component": "net/http",
                "span.kind": "client",
                "network.destination.name": "127.0.0.1",
                "http.status_code": "200",
                "http.method": "POST"
              },
              "_children": [
                {
                  "name": "http.request",
                  "service": "net_http",
                  "resource": "POST /hit",
                  "type": "web",
                  "meta": {
                    "http.useragent": "Go-http-client/1.1",
                    "http.status_code": "200",
                    "http.host": "127.0.0.1:8085",
                    "component": "net/http",
                    "http.url": "http://127.0.0.1:8085/hit",
                    "http.method": "POST",
                    "span.kind": "server"
                  }
                }
              ]
            }
          ]
        }
      ]
>>>>>>> 84600a2e
    }
  ]
}<|MERGE_RESOLUTION|>--- conflicted
+++ resolved
@@ -10,9 +10,6 @@
       "meta": {
         "component": "net/http",
         "span.kind": "server"
-<<<<<<< HEAD
-      }
-=======
       },
       "_children": [
         {
@@ -59,7 +56,6 @@
           ]
         }
       ]
->>>>>>> 84600a2e
     }
   ]
 }