--- conflicted
+++ resolved
@@ -122,7 +122,6 @@
 	return imports
 }
 
-<<<<<<< HEAD
 func (a *appendArgs) ToHTML() string {
 	buf := &bytes.Buffer{}
 
@@ -133,7 +132,8 @@
 	buf.WriteString("</ol>\n")
 
 	return buf.String()
-=======
+}
+
 type replaceFunction struct {
 	path string
 	name string
@@ -179,7 +179,10 @@
 		return []string{r.path}
 	}
 	return nil
->>>>>>> 82cf66c0
+}
+
+func (a *replaceFunction) ToHTML() string {
+	return fmt.Sprintf("Redirect call to {{<godoc %q %q>}}", a.path, a.name)
 }
 
 func init() {
