--- conflicted
+++ resolved
@@ -267,12 +267,8 @@
 // within a `<generated>` pseudo-file.
 func (i *Injector) addLineDirectives(file *dst.File) {
 	var (
-<<<<<<< HEAD
-		inGen = false // Whether we are in generated code or not
-=======
 		// Whether we are in generated code or not
 		inGen = false
->>>>>>> edba8bb2
 		// Force emitting a generated code line directive even if we are already in generated code. This
 		// is necessary when original AST nodes are inlined within generated code (usually by
 		// a wrap-expression advice), so we appropriately resume generated code tagging afterwards.
