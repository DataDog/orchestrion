// Unless explicitly stated otherwise all files in this repository are licensed
// under the Apache License Version 2.0.
// This product includes software developed at Datadog (https://www.datadoghq.com/).
// Copyright 2023-present Datadog, Inc.

package aspect

import (
	"context"
	"fmt"
	"os"
	"os/exec"
	"path/filepath"
	"slices"
	"strings"

	"github.com/DataDog/orchestrion/internal/goenv"
	"github.com/DataDog/orchestrion/internal/injector"
	"github.com/DataDog/orchestrion/internal/injector/aspect"
	"github.com/DataDog/orchestrion/internal/injector/config"
	"github.com/DataDog/orchestrion/internal/injector/typed"
	"github.com/DataDog/orchestrion/internal/toolexec/aspect/linkdeps"
	"github.com/DataDog/orchestrion/internal/toolexec/importcfg"
	"github.com/DataDog/orchestrion/internal/toolexec/proxy"
	"github.com/rs/zerolog"
)

type (
	specialCase struct {
		path     string
		prefix   bool
		behavior behaviorOverride
	}

	behaviorOverride int
)

const (
	// noOverride does not change the injector behavior, but prevents further
	// rules from being applied.
	noOverride behaviorOverride = iota
	// neverWeave completely disables injecting into the designated package
	// path(s).
	neverWeave
	// weaveTracerInternal limits weaving to only aspects that have the
	// `tracer-internal` flag set.
	weaveTracerInternal
)

// matches returns true if the importPath is matched by this special case.
func (sc *specialCase) matches(importPath string) bool {
	if importPath == sc.path {
		return true
	}
	return sc.prefix && strings.HasPrefix(importPath, sc.path+"/")
}

// weavingSpecialCase defines special behavior to be applied to certain package
// paths. They are evaluated in order, and the first matching override is
// applied, stopping evaluation of any further overrides.
var weavingSpecialCase = []specialCase{
	{path: "github.com/DataDog/orchestrion/runtime", prefix: true, behavior: noOverride},
	{path: "github.com/DataDog/orchestrion", prefix: true, behavior: neverWeave},
	{path: "gopkg.in/DataDog/dd-trace-go.v1", prefix: true, behavior: weaveTracerInternal},
	{path: "github.com/DataDog/go-tuf/client", prefix: false, behavior: neverWeave},
}

func (w Weaver) OnCompile(ctx context.Context, cmd *proxy.CompileCommand) (err error) {
	log := zerolog.Ctx(ctx).With().Str("phase", "compile").Logger()
	ctx = log.WithContext(ctx)

	imports, err := importcfg.ParseFile(cmd.Flags.ImportCfg)
	if err != nil {
		return fmt.Errorf("parsing %q: %w", cmd.Flags.ImportCfg, err)
	}

	linkDeps, err := linkdeps.FromImportConfig(&imports)
	if err != nil {
		return fmt.Errorf("reading %s closure from %s: %w", linkdeps.Filename, cmd.Flags.ImportCfg, err)
	}

	orchestrionDir := filepath.Join(filepath.Dir(cmd.Flags.Output), "orchestrion")

	// Ensure we correctly register the [linkdeps.Filename] into the output
	// archive upon returning, even if we made no changes. The contract is that
	// an archive's [linkdeps.Filename] must represent all transitive link-time
	// dependencies.
	defer func() {
		if err != nil {
			return
		}
		err = writeLinkDeps(log, cmd, &linkDeps, orchestrionDir)
	}()

	goMod, err := goenv.GOMOD(".")
	if err != nil {
		return fmt.Errorf("go env GOMOD: %w", err)
	}
	goModDir := filepath.Dir(goMod)
	log.Trace().Str("module.dir", goModDir).Msg("Identified module directory")

	cfg, err := config.NewLoader(goModDir, false).Load()
	if err != nil {
		return fmt.Errorf("loading injector configuration: %w", err)
	}

	aspects := cfg.Aspects()
	for _, sc := range weavingSpecialCase {
		if !sc.matches(w.ImportPath) {
			continue
		}

		switch sc.behavior {
		case neverWeave:
			log.Debug().Str("import-path", w.ImportPath).Msg("Not weaving aspects to prevent circular instrumentation")
			return nil

		case weaveTracerInternal:
			log.Debug().Str("import-path", w.ImportPath).Msg("Enabling tracer-internal mode")
			aspects = slices.DeleteFunc(aspects, func(a *aspect.Aspect) bool {
				return !a.TracerInternal
			})

		case noOverride:
			// No-op

		default:
			// Unreachable
			panic(fmt.Sprintf("un-handled behavior override: %d", sc.behavior))
		}

		// We matched an override; so we'll not evaluate any other.
		break
	}

	injector := injector.Injector{
		Aspects:    aspects,
		RootConfig: map[string]string{"httpmode": "wrap"},
		Lookup:     imports.Lookup,
		ImportPath: w.ImportPath,
		TestMain:   cmd.TestMain() && strings.HasSuffix(w.ImportPath, ".test"),
		GoVersion:  cmd.Flags.Lang,
		ModifiedFile: func(file string) string {
			return filepath.Join(orchestrionDir, "src", cmd.Flags.Package, filepath.Base(file))
		},
	}

	goFiles := cmd.GoFiles()
	results, goLang, err := injector.InjectFiles(ctx, goFiles)
	if err != nil {
		return err
	}

	if err := cmd.SetLang(goLang); err != nil {
		return err
	}

	references := typed.ReferenceMap{}
	for gofile, modFile := range results {
		log.Debug().Str("original", gofile).Str("updated", modFile.Filename).Msg("Replacing argument for modified source code")
		if err := cmd.ReplaceParam(gofile, modFile.Filename); err != nil {
			return fmt.Errorf("replacing %q with %q: %w", gofile, modFile.Filename, err)
		}

		references.Merge(modFile.References)
	}

	if references.Count() == 0 {
		return nil
	}

	var regUpdated bool
	for depImportPath, kind := range references.Map() {
		if depImportPath == "unsafe" {
			// Unsafe isn't like other go packages, and it does not have an associated archive file.
			continue
		}

		if _, satisfied := imports.PackageFile[depImportPath]; satisfied {
			// Already part of natural dependencies, nothing to do...
			continue
		}

		log.Debug().Stringer("kind", kind).Str("import-path", depImportPath).Msg("Recording synthetic " + linkdeps.Filename + " dependency")
		linkDeps.Add(depImportPath)

<<<<<<< HEAD
		if kind == typed.ImportStatement {
			// Imported packages need to be provided in the compilation's importcfg file
			deps, err := resolvePackageFiles(ctx, depImportPath, cmd.WorkDir)
=======
		if kind != typed.ImportStatement {
			// We cannot attempt to resolve link-time dependencies (relocation targets), as these are
			// typically used to avoid creating dependency cycles. Corrollary to this, the `link.deps`
			// file will not contain transitive closures for these packages, so we need to resolve these
			// at link-time.
			continue
		}

		// Imported packages need to be provided in the compilation's importcfg file
		deps, err := resolvePackageFiles(depImportPath, cmd.WorkDir)
		if err != nil {
			return fmt.Errorf("resolving woven dependency on %s: %w", depImportPath, err)
		}
		for dep, archive := range deps {
			deps, err := linkdeps.FromArchive(archive)
>>>>>>> 28d80946
			if err != nil {
				return fmt.Errorf("reading %s from %s[%s]: %w", linkdeps.Filename, dep, archive, err)
			}
<<<<<<< HEAD
			for dep, archive := range deps {
				deps, err := linkdeps.FromArchive(archive)
				if err != nil {
					return fmt.Errorf("reading %s from %s[%s]: %w", linkdeps.Filename, dep, archive, err)
				}
				log.Debug().Str("import-path", dep).Msg("Processing " + linkdeps.Filename + " dependencies")
				for _, tDep := range deps.Dependencies() {
					if _, found := imports.PackageFile[tDep]; !found {
						log.Debug().Str("import-path", dep).Str("transitive", tDep).Str("inherited-from", depImportPath).Msg("Copying transitive " + linkdeps.Filename + " dependency")
						linkDeps.Add(tDep)
					}
=======
			log.Debugf("Processing %s dependencies from %s...\n", linkdeps.Filename, dep)
			for _, tDep := range deps.Dependencies() {
				if _, found := imports.PackageFile[tDep]; !found {
					log.Debugf("Copying transitive %s dependency on %q inherited from %q via %q\n", linkdeps.Filename, tDep, depImportPath, dep)
					linkDeps.Add(tDep)
>>>>>>> 28d80946
				}
			}

<<<<<<< HEAD
				if _, ok := imports.PackageFile[dep]; ok {
					// Already part of natural dependencies, nothing to do...
					continue
				}
				log.Debug().Str("import-path", dep).Str("inherited-from", depImportPath).Str("archive", archive).Msg("Recording transitive dependency")
				imports.PackageFile[dep] = archive
				regUpdated = true
=======
			if _, ok := imports.PackageFile[dep]; ok {
				// Already part of natural dependencies, nothing to do...
				continue
>>>>>>> 28d80946
			}
			log.Debugf("Recording transitive dependency of %q: %q => %q\n", depImportPath, dep, archive)
			imports.PackageFile[dep] = archive
			regUpdated = true
		}
	}

	if regUpdated {
		// Creating updated version of the importcfg file, with new dependencies
		if err := writeUpdatedImportConfig(log, imports, cmd.Flags.ImportCfg); err != nil {
			return fmt.Errorf("writing updated %q: %w", cmd.Flags.ImportCfg, err)
		}
	}

	return nil
}

func writeUpdatedImportConfig(log zerolog.Logger, reg importcfg.ImportConfig, filename string) (err error) {
	const dotOriginal = ".original"

	log.Trace().Str("path", filename).Msg("Backing up original file")
	if err := os.Rename(filename, filename+dotOriginal); err != nil {
		return fmt.Errorf("renaming to %q: %w", filepath.Base(filename)+dotOriginal, err)
	}

	log.Debug().Str("path", filename).Msg("Writing updated file")
	if err := reg.WriteFile(filename); err != nil {
		return fmt.Errorf("writing: %w", err)
	}

	return nil
}

// writeLinkDeps writes the [linkdeps.Filename] file into the orchestrionDir,
// and registers it to be packed into the output archive. Does nothing if the
// provided [linkdeps.LinkDeps] is empty.
func writeLinkDeps(log zerolog.Logger, cmd *proxy.CompileCommand, linkDeps *linkdeps.LinkDeps, orchestrionDir string) error {
	if linkDeps.Empty() {
		// Nothing to do...
		return nil
	}

	// Write the link.deps file and add it to the output object once the compilation has completed.
	if err := os.MkdirAll(orchestrionDir, 0o755); err != nil {
		return fmt.Errorf("making directory %s: %w", orchestrionDir, err)
	}

	linkDepsFile := filepath.Join(orchestrionDir, linkdeps.Filename)
	if err := linkDeps.WriteFile(linkDepsFile); err != nil {
		return fmt.Errorf("writing %s file: %w", linkdeps.Filename, err)
	}

	cmd.OnClose(func() error {
		log.Debug().Str("archive", cmd.Flags.Output).Array(linkdeps.Filename, linkDeps).Msg("Adding " + linkdeps.Filename + " file in archive")
		child := exec.Command("go", "tool", "pack", "r", cmd.Flags.Output, linkDepsFile)
		if err := child.Run(); err != nil {
			return fmt.Errorf("running %q: %w", child.Args, err)
		}
		return nil
	})

	return nil
}<|MERGE_RESOLUTION|>--- conflicted
+++ resolved
@@ -184,11 +184,6 @@
 		log.Debug().Stringer("kind", kind).Str("import-path", depImportPath).Msg("Recording synthetic " + linkdeps.Filename + " dependency")
 		linkDeps.Add(depImportPath)
 
-<<<<<<< HEAD
-		if kind == typed.ImportStatement {
-			// Imported packages need to be provided in the compilation's importcfg file
-			deps, err := resolvePackageFiles(ctx, depImportPath, cmd.WorkDir)
-=======
 		if kind != typed.ImportStatement {
 			// We cannot attempt to resolve link-time dependencies (relocation targets), as these are
 			// typically used to avoid creating dependency cycles. Corrollary to this, the `link.deps`
@@ -198,53 +193,28 @@
 		}
 
 		// Imported packages need to be provided in the compilation's importcfg file
-		deps, err := resolvePackageFiles(depImportPath, cmd.WorkDir)
+		deps, err := resolvePackageFiles(ctx, depImportPath, cmd.WorkDir)
 		if err != nil {
 			return fmt.Errorf("resolving woven dependency on %s: %w", depImportPath, err)
 		}
 		for dep, archive := range deps {
 			deps, err := linkdeps.FromArchive(archive)
->>>>>>> 28d80946
 			if err != nil {
 				return fmt.Errorf("reading %s from %s[%s]: %w", linkdeps.Filename, dep, archive, err)
 			}
-<<<<<<< HEAD
-			for dep, archive := range deps {
-				deps, err := linkdeps.FromArchive(archive)
-				if err != nil {
-					return fmt.Errorf("reading %s from %s[%s]: %w", linkdeps.Filename, dep, archive, err)
-				}
-				log.Debug().Str("import-path", dep).Msg("Processing " + linkdeps.Filename + " dependencies")
-				for _, tDep := range deps.Dependencies() {
-					if _, found := imports.PackageFile[tDep]; !found {
-						log.Debug().Str("import-path", dep).Str("transitive", tDep).Str("inherited-from", depImportPath).Msg("Copying transitive " + linkdeps.Filename + " dependency")
-						linkDeps.Add(tDep)
-					}
-=======
-			log.Debugf("Processing %s dependencies from %s...\n", linkdeps.Filename, dep)
+			log.Debug().Str("import-path", dep).Msg("Processing " + linkdeps.Filename + " dependencies")
 			for _, tDep := range deps.Dependencies() {
 				if _, found := imports.PackageFile[tDep]; !found {
-					log.Debugf("Copying transitive %s dependency on %q inherited from %q via %q\n", linkdeps.Filename, tDep, depImportPath, dep)
+					log.Debug().Str("import-path", dep).Str("transitive", tDep).Str("inherited-from", depImportPath).Msg("Copying transitive " + linkdeps.Filename + " dependency")
 					linkDeps.Add(tDep)
->>>>>>> 28d80946
 				}
 			}
 
-<<<<<<< HEAD
-				if _, ok := imports.PackageFile[dep]; ok {
-					// Already part of natural dependencies, nothing to do...
-					continue
-				}
-				log.Debug().Str("import-path", dep).Str("inherited-from", depImportPath).Str("archive", archive).Msg("Recording transitive dependency")
-				imports.PackageFile[dep] = archive
-				regUpdated = true
-=======
 			if _, ok := imports.PackageFile[dep]; ok {
 				// Already part of natural dependencies, nothing to do...
 				continue
->>>>>>> 28d80946
 			}
-			log.Debugf("Recording transitive dependency of %q: %q => %q\n", depImportPath, dep, archive)
+			log.Debug().Str("import-path", dep).Str("inherited-from", depImportPath).Str("archive", archive).Msg("Recording transitive dependency")
 			imports.PackageFile[dep] = archive
 			regUpdated = true
 		}
