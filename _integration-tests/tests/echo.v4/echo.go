--- conflicted
+++ resolved
@@ -36,19 +36,11 @@
 	})
 	tc.addr = "127.0.0.1:" + utils.GetFreePort(t)
 
-<<<<<<< HEAD
-	go func() { require.ErrorIs(t, tc.Echo.Start(tc.addr), http.ErrServerClosed) }()
+	go func() { assert.ErrorIs(t, tc.Echo.Start(tc.addr), http.ErrServerClosed) }()
 }
 
 func (tc *TestCase) Run(t *testing.T) {
 	resp, err := http.Get("http://" + tc.addr + "/ping")
-=======
-	go func() { assert.ErrorIs(t, tc.Echo.Start("127.0.0.1:8080"), http.ErrServerClosed) }()
-}
-
-func (*TestCase) Run(t *testing.T) {
-	resp, err := http.Get("http://127.0.0.1:8080/ping")
->>>>>>> b11a1600
 	require.NoError(t, err)
 	require.Equal(t, http.StatusOK, resp.StatusCode)
 }
