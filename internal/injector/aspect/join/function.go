--- conflicted
+++ resolved
@@ -28,12 +28,7 @@
 		asCode() jen.Code
 
 		impliesImported() []string
-<<<<<<< HEAD
 		evaluate(functionInformation) bool
-		toHTML() string
-=======
-		evaluate(*functionInformation) bool
->>>>>>> b1593a1e
 	}
 
 	functionDeclaration struct {
@@ -71,13 +66,8 @@
 		return false
 	}
 
-<<<<<<< HEAD
-	for _, opt := range s.opts {
+	for _, opt := range s.Options {
 		if !opt.evaluate(info) {
-=======
-	for _, opt := range s.Options {
-		if !opt.evaluate(&info) {
->>>>>>> b1593a1e
 			return false
 		}
 	}
@@ -104,11 +94,7 @@
 	return nil
 }
 
-<<<<<<< HEAD
-func (fo funcName) evaluate(info functionInformation) bool {
-=======
-func (fo functionName) evaluate(info *functionInformation) bool {
->>>>>>> b1593a1e
+func (fo functionName) evaluate(info functionInformation) bool {
 	return info.Name == string(fo)
 }
 
@@ -197,50 +183,6 @@
 	})
 }
 
-<<<<<<< HEAD
-func (fo *signature) toHTML() string {
-	var buf strings.Builder
-
-	_, _ = buf.WriteString("<div class=\"join-point function-option fo-signature\">\n")
-	_, _ = buf.WriteString("  <span class=\"type pill\">Signature matches</span>\n")
-	_, _ = buf.WriteString("<ul>\n")
-
-	if len(fo.args) > 0 {
-		_, _ = buf.WriteString("    <li>\n")
-		_, _ = buf.WriteString("      <span class=\"type pill\">Arguments</span>\n")
-		_, _ = buf.WriteString("      <ol>\n")
-		for _, arg := range fo.args {
-			_, _ = buf.WriteString("        <li class=\"flex\"><span class=\"id\"></span>\n")
-			_, _ = buf.WriteString(arg.RenderHTML())
-			_, _ = buf.WriteString("        </li>\n")
-		}
-		_, _ = buf.WriteString("      </ol>\n")
-		_, _ = buf.WriteString("    </li>\n")
-	} else {
-		_, _ = buf.WriteString("    <li class=\"flex\"><span class=\"type\">Arguments</span><span class=\"value\">None</span></li>\n")
-	}
-
-	if len(fo.returns) > 0 {
-		_, _ = buf.WriteString("    <li>\n")
-		_, _ = buf.WriteString("      <span class=\"type pill\">Return Values</span>\n")
-		_, _ = buf.WriteString("      <ol>\n")
-		for _, arg := range fo.returns {
-			_, _ = buf.WriteString("        <li class=\"flex\"><span class=\"id\"></span>\n")
-			_, _ = buf.WriteString(arg.RenderHTML())
-			_, _ = buf.WriteString("        </li>\n")
-		}
-		_, _ = buf.WriteString("      </ol>\n")
-		_, _ = buf.WriteString("    </li>\n")
-	} else {
-		_, _ = buf.WriteString("    <li class=\"flex\"><span class=\"type\">Return Values</span><span class=\"value\">None</span></li>\n")
-	}
-
-	_, _ = buf.WriteString("</ul>\n")
-	_, _ = buf.WriteString("</div>\n")
-
-	return buf.String()
-}
-
 type oneOfFunctions []FunctionOption
 
 func OneOfFunctions(opts ...FunctionOption) oneOfFunctions {
@@ -277,12 +219,12 @@
 
 func (fo oneOfFunctions) AsCode() jen.Code {
 	if len(fo) == 1 {
-		return (fo)[0].AsCode()
+		return (fo)[0].asCode()
 	}
 
 	return jen.Qual(pkgPath, "OneOfFunctions").CallFunc(func(g *jen.Group) {
 		for _, opt := range fo {
-			g.Line().Add(opt.AsCode())
+			g.Line().Add(opt.asCode())
 		}
 		g.Line().Empty()
 	})
@@ -292,40 +234,6 @@
 	return "one-of"
 }
 
-type receives struct {
-	typeName TypeName
-}
-
-func Receives(typeName TypeName) FunctionOption {
-	return &receives{typeName}
-}
-
-func (fo *receives) impliesImported() []string {
-	if path := fo.typeName.ImportPath(); path != "" {
-		return []string{path}
-	}
-	return nil
-}
-
-func (fo *receives) evaluate(info functionInformation) bool {
-	for _, param := range info.Type.Params.List {
-		if fo.typeName.Matches(param.Type) {
-			return true
-		}
-	}
-	return false
-}
-
-func (fo *receives) AsCode() jen.Code {
-	return jen.Qual(pkgPath, "Receives").Call(fo.typeName.AsCode())
-}
-
-func (fo *receives) toHTML() string {
-	return fmt.Sprintf(`<div class="flex join-point function-option fo-receives"><span class="type">Has parameter</span>%s</div>`, fo.typeName.RenderHTML())
-}
-
-=======
->>>>>>> b1593a1e
 type receiver struct {
 	TypeName TypeName
 }
@@ -334,13 +242,8 @@
 	return &receiver{typeName}
 }
 
-<<<<<<< HEAD
 func (fo *receiver) evaluate(info functionInformation) bool {
-	return info.Receiver != nil && fo.typeName.MatchesDefinition(info.Receiver, info.ImportPath)
-=======
-func (fo *receiver) evaluate(info *functionInformation) bool {
 	return info.Receiver != nil && fo.TypeName.MatchesDefinition(info.Receiver, info.ImportPath)
->>>>>>> b1593a1e
 }
 
 func (*receiver) impliesImported() []string {
@@ -367,18 +270,13 @@
 	return s.Function.ImpliesImported()
 }
 
-<<<<<<< HEAD
-func (s *funcBody) Matches(ctx context.AspectContext) bool {
+func (s *functionBody) Matches(ctx context.AspectContext) bool {
 	parent := ctx.Parent()
 	if parent == nil {
 		return false
 	}
 	defer parent.Release()
-	if !s.up.Matches(parent) {
-=======
-func (s *functionBody) Matches(ctx context.AspectContext) bool {
-	if parent := ctx.Parent(); parent == nil || !s.Function.Matches(parent) {
->>>>>>> b1593a1e
+	if !s.Function.Matches(parent) {
 		return false
 	}
 
