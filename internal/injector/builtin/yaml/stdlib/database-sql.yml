# Unless explicitly stated otherwise all files in this repository are licensed
# under the Apache License Version 2.0.
# This product includes software developed at Datadog (https://www.datadoghq.com/).
# Copyright 2023-present Datadog, Inc.
%YAML 1.1
---
<<<<<<< HEAD
meta:
  name: database/sql
  description: A generic interface around SQL (or SQL-like) databases.
  icon: database
aspects:
  - id: Register
    join-point:
      function-call: database/sql.Register
    advice:
      - wrap-expression:
          imports:
            sqltrace: gopkg.in/DataDog/dd-trace-go.v1/contrib/database/sql
          template: |-
            sqltrace.Register(
              {{range .AST.Args}}{{.}},
            {{end}})

  - id: Open
    join-point:
      function-call: database/sql.Open
    advice:
      - wrap-expression:
          imports:
            sqltrace: gopkg.in/DataDog/dd-trace-go.v1/contrib/database/sql
          template: |-
            sqltrace.Open(
              {{range .AST.Args}}{{.}},
            {{end}})

  - id: OpenDB
    join-point:
      function-call: database/sql.OpenDB
    advice:
      - wrap-expression:
          imports:
            sqltrace: gopkg.in/DataDog/dd-trace-go.v1/contrib/database/sql
          template: |-
            sqltrace.OpenDB(
              {{range .AST.Args}}{{.}},
            {{end}})
=======
- join-point:
    function-call: database/sql.Register
  advice:
    - replace-function: gopkg.in/DataDog/dd-trace-go.v1/contrib/database/sql.Register

- join-point:
    function-call: database/sql.Open
  advice:
    - replace-function: gopkg.in/DataDog/dd-trace-go.v1/contrib/database/sql.Open

- join-point:
    function-call: database/sql.OpenDB
  advice:
    - replace-function: gopkg.in/DataDog/dd-trace-go.v1/contrib/database/sql.OpenDB
>>>>>>> 82cf66c0
<|MERGE_RESOLUTION|>--- conflicted
+++ resolved
@@ -4,60 +4,26 @@
 # Copyright 2023-present Datadog, Inc.
 %YAML 1.1
 ---
-<<<<<<< HEAD
 meta:
   name: database/sql
   description: A generic interface around SQL (or SQL-like) databases.
   icon: database
+
 aspects:
   - id: Register
     join-point:
       function-call: database/sql.Register
     advice:
-      - wrap-expression:
-          imports:
-            sqltrace: gopkg.in/DataDog/dd-trace-go.v1/contrib/database/sql
-          template: |-
-            sqltrace.Register(
-              {{range .AST.Args}}{{.}},
-            {{end}})
+      - replace-function: gopkg.in/DataDog/dd-trace-go.v1/contrib/database/sql.Register
 
   - id: Open
     join-point:
       function-call: database/sql.Open
     advice:
-      - wrap-expression:
-          imports:
-            sqltrace: gopkg.in/DataDog/dd-trace-go.v1/contrib/database/sql
-          template: |-
-            sqltrace.Open(
-              {{range .AST.Args}}{{.}},
-            {{end}})
+      - replace-function: gopkg.in/DataDog/dd-trace-go.v1/contrib/database/sql.Open
 
   - id: OpenDB
     join-point:
       function-call: database/sql.OpenDB
     advice:
-      - wrap-expression:
-          imports:
-            sqltrace: gopkg.in/DataDog/dd-trace-go.v1/contrib/database/sql
-          template: |-
-            sqltrace.OpenDB(
-              {{range .AST.Args}}{{.}},
-            {{end}})
-=======
-- join-point:
-    function-call: database/sql.Register
-  advice:
-    - replace-function: gopkg.in/DataDog/dd-trace-go.v1/contrib/database/sql.Register
-
-- join-point:
-    function-call: database/sql.Open
-  advice:
-    - replace-function: gopkg.in/DataDog/dd-trace-go.v1/contrib/database/sql.Open
-
-- join-point:
-    function-call: database/sql.OpenDB
-  advice:
-    - replace-function: gopkg.in/DataDog/dd-trace-go.v1/contrib/database/sql.OpenDB
->>>>>>> 82cf66c0
+      - replace-function: gopkg.in/DataDog/dd-trace-go.v1/contrib/database/sql.OpenDB