// Unless explicitly stated otherwise all files in this repository are licensed
// under the Apache License Version 2.0.
// This product includes software developed at Datadog (https://www.datadoghq.com/).
// Copyright 2023-present Datadog, Inc.

package join

import (
	"fmt"
	"strings"

	"github.com/datadog/orchestrion/internal/injector/code"
	"github.com/datadog/orchestrion/internal/injector/node"
	"github.com/dave/dst"
	"github.com/dave/jennifer/jen"
	"gopkg.in/yaml.v3"
)

type (
	functionInformation struct {
		ImportPath  string          // The import path of the package containing the function
		Receiver    dst.Expr        // The receiver if this is a method declaration
		Name        string          // The name of the function (blank for function literal expressions)
		Type        *dst.FuncType   // The function's type signature
		Decorations []*dst.NodeDecs // The function's decoration chain
	}

	FunctionOption interface {
		code.AsCode
		impliesImported() []string
<<<<<<< HEAD
		evaluate(string, *dst.FuncType, ...*dst.NodeDecs) bool
		toHTML() string
=======
		evaluate(*functionInformation) bool
>>>>>>> 84600a2e
	}

	funcDecl struct {
		opts []FunctionOption
	}
)

// Function matches function declaration nodes based on properties of
// their signature.
func Function(opts ...FunctionOption) *funcDecl {
	return &funcDecl{opts: opts}
}

func (s *funcDecl) ImpliesImported() (list []string) {
	for _, opt := range s.opts {
		list = append(list, opt.impliesImported()...)
	}
	return
}

func (s *funcDecl) Matches(chain *node.Chain) bool {
	info := functionInformation{
		ImportPath:  chain.ImportPath(),
		Decorations: []*dst.NodeDecs{chain.Decorations()},
	}

	if decl, ok := node.As[*dst.FuncDecl](chain); ok {
		if decl.Recv != nil && len(decl.Recv.List) == 1 {
			info.Receiver = decl.Recv.List[0].Type
		}
		info.Name = decl.Name.Name
		info.Type = decl.Type
	} else if lit, ok := node.As[*dst.FuncLit](chain); ok {
		info.Type = lit.Type
		if parent, ok := node.As[*dst.AssignStmt](chain.Parent()); ok {
			info.Decorations = append(info.Decorations, parent.Decorations())
		}
	} else {
		return false
	}

	for _, opt := range s.opts {
		if !opt.evaluate(&info) {
			return false
		}
	}

	return true
}

func (s *funcDecl) AsCode() jen.Code {
	return jen.Qual(pkgPath, "Function").CallFunc(func(g *jen.Group) {
		for _, opt := range s.opts {
			g.Line().Add(opt.AsCode())
		}
		g.Empty().Line()
	})
}

func (s *funcDecl) RenderHTML() string {
	var buf strings.Builder

	buf.WriteString("<div class=\"join-point function-declaratop,\">\n")
	buf.WriteString("  <span class=\"type pill\">Function declaration</span>\n")
	buf.WriteString("  <ul>\n")
	for _, opt := range s.opts {
		buf.WriteString("    <li>\n")
		buf.WriteString(opt.toHTML())
		buf.WriteString("    </li>\n")

	}
	buf.WriteString("  </ul>\n")
	buf.WriteString("</div>\n")

	return buf.String()
}

type funcName string

func Name(name string) FunctionOption {
	return funcName(name)
}

func (fo funcName) impliesImported() []string {
	return nil
}

func (fo funcName) evaluate(info *functionInformation) bool {
	return info.Name == string(fo)
}

func (fo funcName) AsCode() jen.Code {
	return jen.Qual(pkgPath, "Name").Call(jen.Lit(string(fo)))
}

func (fo funcName) toHTML() string {
	if fo == "" {
		return "<div class=\"join-point function-option fo-name\"><span class=\"type pill\">Function literal expression</span></div>"
	}
	return fmt.Sprintf("<div class=\"join-point flex function-option fo-name\"><span class=\"type\">Function name</span><code>%s</code></div>", string(fo))
}

type signature struct {
	args    []TypeName
	returns []TypeName
}

// Signature matches function declarations based on their arguments and return
// value types.
func Signature(args []TypeName, ret []TypeName) FunctionOption {
	return &signature{args: args, returns: ret}
}

func (fo *signature) impliesImported() (list []string) {
	for _, tn := range fo.args {
		if path := tn.ImportPath(); path != "" {
			list = append(list, path)
		}
	}
	for _, tn := range fo.returns {
		if path := tn.ImportPath(); path != "" {
			list = append(list, path)
		}
	}
	return
}

func (fo *signature) evaluate(info *functionInformation) bool {
	if info.Type.Results == nil || len(info.Type.Results.List) == 0 {
		if len(fo.returns) != 0 {
			return false
		}
	} else if len(info.Type.Results.List) != len(fo.returns) {
		return false
	} else {
		for i := 0; i < len(fo.returns); i++ {
			if !fo.returns[i].Matches(info.Type.Results.List[i].Type) {
				return false
			}
		}
	}

	if info.Type.Params == nil || len(info.Type.Params.List) == 0 {
		if len(fo.args) != 0 {
			return false
		}
	} else if len(info.Type.Params.List) != len(fo.args) {
		return false
	} else {
		for i := 0; i < len(fo.args); i++ {
			if !fo.args[i].Matches(info.Type.Params.List[i].Type) {
				return false
			}
		}
	}

	return true
}

func (fo *signature) AsCode() jen.Code {
	return jen.Qual(pkgPath, "Signature").CallFunc(func(g *jen.Group) {
		if len(fo.args) > 0 {
			g.Line().Index().Qual(pkgPath, "TypeName").ValuesFunc(func(g *jen.Group) {
				for _, arg := range fo.args {
					g.Add(arg.AsCode())
				}
			})
		} else {
			g.Line().Nil()
		}
		if len(fo.returns) > 0 {
			g.Line().Index().Qual(pkgPath, "TypeName").ValuesFunc(func(g *jen.Group) {
				for _, ret := range fo.returns {
					g.Add(ret.AsCode())
				}
			})
		} else {
			g.Line().Nil()
		}
		g.Empty().Line()
	})
}

func (fo *signature) toHTML() string {
	var buf strings.Builder

	buf.WriteString("<div class=\"join-point function-option fo-signature\">\n")
	buf.WriteString("  <span class=\"type pill\">Signature matches</span>\n")
	buf.WriteString("<ul>\n")

	if len(fo.args) > 0 {
		buf.WriteString("    <li>\n")
		buf.WriteString("      <span class=\"type pill\">Arguments</span>\n")
		buf.WriteString("      <ol>\n")
		for _, arg := range fo.args {
			buf.WriteString("        <li class=\"flex\"><span class=\"id\"></span>\n")
			buf.WriteString(arg.RenderHTML())
			buf.WriteString("        </li>\n")
		}
		buf.WriteString("      </ol>\n")
		buf.WriteString("    </li>\n")
	} else {
		buf.WriteString("    <li class=\"flex\"><span class=\"type\">Arguments</span><span class=\"value\">None</span></li>\n")
	}

	if len(fo.returns) > 0 {
		buf.WriteString("    <li>\n")
		buf.WriteString("      <span class=\"type pill\">Return Values</span>\n")
		buf.WriteString("      <ol>\n")
		for _, arg := range fo.returns {
			buf.WriteString("        <li class=\"flex\"><span class=\"id\"></span>\n")
			buf.WriteString(arg.RenderHTML())
			buf.WriteString("        </li>\n")
		}
		buf.WriteString("      </ol>\n")
		buf.WriteString("    </li>\n")
	} else {
		buf.WriteString("    <li class=\"flex\"><span class=\"type\">Return Values</span><span class=\"value\">None</span></li>\n")
	}

	buf.WriteString("</ul>\n")
	buf.WriteString("</div>\n")

	return buf.String()
}

type directive struct {
	name string
}

// Directive matches function declarations based on the presence of a leading
// directive comment.
func Directive(name string) FunctionOption {
	return &directive{name}
}

func (*directive) impliesImported() []string {
	return nil
}

func (fo *directive) evaluate(info *functionInformation) bool {
	for _, decs := range info.Decorations {
		for _, dec := range decs.Start {
			if dec == "//"+fo.name || strings.HasPrefix(dec, "//"+fo.name+" ") {
				return true
			}
		}
	}
	return false
}

func (fo *directive) AsCode() jen.Code {
	return jen.Qual(pkgPath, "Directive").Call(jen.Lit(fo.name))
}

func (fo *directive) toHTML() string {
	return fmt.Sprintf("<div class=\"flex join-point function-option fo-directive\"><span class=\"type\">Has directive</span><code>//%s</code></div>", fo.name)
}

type oneOfFunctions []FunctionOption

func OneOfFunctions(opts ...FunctionOption) oneOfFunctions {
	return oneOfFunctions(opts)
}

func (fo oneOfFunctions) impliesImported() (list []string) {
	// We can only assume a package is imported if all candidates imply it.
	counts := make(map[string]uint)
	for _, opt := range fo {
		for _, path := range opt.impliesImported() {
			counts[path]++
		}
	}

	total := uint(len(fo))
	list = make([]string, 0, len(counts))
	for path, count := range counts {
		if count == total {
			list = append(list, path)
		}
	}
	return
}

func (fo oneOfFunctions) evaluate(info *functionInformation) bool {
	for _, opt := range fo {
		if opt.evaluate(info) {
			return true
		}
	}
	return false
}

func (fo oneOfFunctions) AsCode() jen.Code {
	if len(fo) == 1 {
		return (fo)[0].AsCode()
	}

	return jen.Qual(pkgPath, "OneOfFunctions").CallFunc(func(g *jen.Group) {
		for _, opt := range fo {
			g.Line().Add(opt.AsCode())
		}
		g.Line().Empty()
	})
}

func (fo oneOfFunctions) toHTML() string {
	return "one-of"

}

type receives struct {
	typeName TypeName
}

func Receives(typeName TypeName) FunctionOption {
	return &receives{typeName}
}

func (fo *receives) impliesImported() []string {
	if path := fo.typeName.ImportPath(); path != "" {
		return []string{path}
	}
	return nil
}

func (fo *receives) evaluate(info *functionInformation) bool {
	for _, param := range info.Type.Params.List {
		if fo.typeName.Matches(param.Type) {
			return true
		}
	}
	return false
}

func (fo *receives) AsCode() jen.Code {
	return jen.Qual(pkgPath, "Receives").Call(fo.typeName.AsCode())
}

<<<<<<< HEAD
func (fo *receives) toHTML() string {
	return fmt.Sprintf(`<div class="flex join-point function-option fo-receives"><span class="type">Has parameter</span>%s</div>`, fo.typeName.RenderHTML())
=======
type receiver struct {
	typeName TypeName
}

func Receiver(typeName TypeName) FunctionOption {
	return &receiver{typeName}
}

func (fo *receiver) evaluate(info *functionInformation) bool {
	return info.Receiver != nil && fo.typeName.MatchesDefinition(info.Receiver, info.ImportPath)
}

func (fo *receiver) impliesImported() []string {
	return nil
}

func (fo *receiver) AsCode() jen.Code {
	return jen.Qual(pkgPath, "Receiver").Call(fo.typeName.AsCode())
>>>>>>> 84600a2e
}

type funcBody struct {
	up *funcDecl
}

// FunctionBody returns the *dst.BlockStmt of the matched *dst.FuncDecl body.
func FunctionBody(up *funcDecl) *funcBody {
	if up == nil {
		panic("upstream FunctionDeclaration InjectionPoint cannot be nil")
	}
	return &funcBody{up: up}
}

func (s *funcBody) ImpliesImported() []string {
	return s.up.ImpliesImported()
}

func (s *funcBody) Matches(chain *node.Chain) bool {
	if parent := chain.Parent(); parent == nil || !s.up.Matches(parent) {
		return false
	}

	switch parent := chain.Parent().Node.(type) {
	case *dst.FuncDecl:
		return chain.Node == parent.Body
	case *dst.FuncLit:
		return chain.Node == parent.Body
	default:
		return false
	}
}

func (s *funcBody) AsCode() jen.Code {
	return jen.Qual(pkgPath, "FunctionBody").Call(s.up.AsCode())
}

func (s *funcBody) RenderHTML() string {
	return fmt.Sprintf(`<div class="join-point function-body"><span class="type pill">Function body</span><ul><li>%s</li></ul></div>`, s.up.RenderHTML())
}

func init() {
	unmarshalers["function-body"] = func(node *yaml.Node) (Point, error) {
		ip, err := FromYAML(node)
		if err != nil {
			return nil, err
		}
		up, ok := ip.(*funcDecl)
		if !ok {
			return nil, fmt.Errorf("line %d: function-body only supports function injection points", node.Content[1].Line)
		}
		return FunctionBody(up), nil
	}

	unmarshalers["function"] = func(node *yaml.Node) (Point, error) {
		var unmarshalOpts []unmarshalFuncDeclOption
		if err := node.Decode(&unmarshalOpts); err != nil {
			return nil, err
		}
		opts := make([]FunctionOption, len(unmarshalOpts))
		for i, opt := range unmarshalOpts {
			opts[i] = opt.FunctionOption
		}
		return Function(opts...), nil
	}
}

type unmarshalFuncDeclOption struct {
	FunctionOption
}

func (o *unmarshalFuncDeclOption) UnmarshalYAML(node *yaml.Node) error {
	if node.Kind != yaml.MappingNode {
		return fmt.Errorf("line %d: cannot unmarshal into a FuncDeclOption: not a mapping", node.Line)
	}

	if len(node.Content) != 2 {
		return fmt.Errorf("line %d: cannot unmarshal into a FuncDeclOption: not a singleton mapping", node.Line)
	}

	var key string
	if err := node.Content[0].Decode(&key); err != nil {
		return err
	}

	switch key {
	case "directive":
		var name string
		if err := node.Content[1].Decode(&name); err != nil {
			return err
		}
		o.FunctionOption = Directive(name)
	case "name":
		var name string
		if err := node.Content[1].Decode(&name); err != nil {
			return err
		}
		o.FunctionOption = Name(name)
	case "one-of":
		var opts []unmarshalFuncDeclOption
		if err := node.Content[1].Decode(&opts); err != nil {
			return err
		}
		matchers := make([]FunctionOption, len(opts))
		for i, opt := range opts {
			matchers[i] = opt.FunctionOption
		}
		o.FunctionOption = OneOfFunctions(matchers...)
	case "receiver":
		var arg string
		if err := node.Content[1].Decode(&arg); err != nil {
			return err
		}
		tn, err := NewTypeName(arg)
		if err != nil {
			return err
		}
		o.FunctionOption = Receiver(tn)
	case "receives":
		var arg string
		if err := node.Content[1].Decode(&arg); err != nil {
			return err
		}
		tn, err := NewTypeName(arg)
		if err != nil {
			return err
		}
		o.FunctionOption = Receives(tn)
	case "signature":
		var sig struct {
			Args  []string             `yaml:"args"`
			Ret   []string             `yaml:"returns"`
			Extra map[string]yaml.Node `yaml:",inline"`
		}
		if err := node.Content[1].Decode(&sig); err != nil {
			return err
		}
		if len(sig.Extra) != 0 {
			keys := make([]string, 0, len(sig.Extra))
			for key, val := range sig.Extra {
				keys = append(keys, fmt.Sprintf("%q (line %d)", key, val.Line))
			}
			return fmt.Errorf("unexpected keys: %s", strings.Join(keys, ", "))
		}

		var args []TypeName
		if len(sig.Args) > 0 {
			args = make([]TypeName, len(sig.Args))
			for i, a := range sig.Args {
				var err error
				if args[i], err = NewTypeName(a); err != nil {
					return err
				}
			}
		}

		var ret []TypeName
		if len(sig.Ret) > 0 {
			ret = make([]TypeName, len(sig.Ret))
			for i, r := range sig.Ret {
				var err error
				if ret[i], err = NewTypeName(r); err != nil {
					return err
				}
			}
		}

		o.FunctionOption = Signature(args, ret)
	default:
		return fmt.Errorf("line %d: unknown FuncDeclOption name: %q", node.Content[0].Line, key)
	}

	return nil
}<|MERGE_RESOLUTION|>--- conflicted
+++ resolved
@@ -28,12 +28,8 @@
 	FunctionOption interface {
 		code.AsCode
 		impliesImported() []string
-<<<<<<< HEAD
-		evaluate(string, *dst.FuncType, ...*dst.NodeDecs) bool
+		evaluate(*functionInformation) bool
 		toHTML() string
-=======
-		evaluate(*functionInformation) bool
->>>>>>> 84600a2e
 	}
 
 	funcDecl struct {
@@ -373,10 +369,10 @@
 	return jen.Qual(pkgPath, "Receives").Call(fo.typeName.AsCode())
 }
 
-<<<<<<< HEAD
 func (fo *receives) toHTML() string {
 	return fmt.Sprintf(`<div class="flex join-point function-option fo-receives"><span class="type">Has parameter</span>%s</div>`, fo.typeName.RenderHTML())
-=======
+}
+
 type receiver struct {
 	typeName TypeName
 }
@@ -395,7 +391,10 @@
 
 func (fo *receiver) AsCode() jen.Code {
 	return jen.Qual(pkgPath, "Receiver").Call(fo.typeName.AsCode())
->>>>>>> 84600a2e
+}
+
+func (fo *receiver) toHTML() string {
+	return fmt.Sprintf(`<div class="flex join-point function-option fo-receiver"><span class="type">Is method of</span>%s</div>`, fo.typeName.RenderHTML())
 }
 
 type funcBody struct {
