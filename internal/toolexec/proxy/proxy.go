--- conflicted
+++ resolved
@@ -21,12 +21,8 @@
 	// Command represents a Go compilation command
 	Command interface {
 		// Close invokes all registered OnClose callbacks and releases any resources associated with the
-		// command.
-<<<<<<< HEAD
-		Close(error) error
-=======
-		Close(context.Context) error
->>>>>>> c1637268
+		// command. If the command failed, the error is provided as an argument.
+		Close(context.Context, error) error
 
 		// Args are all the command arguments, starting from the Go tool command
 		Args() []string
@@ -52,10 +48,6 @@
 		args []string
 		// paramPos is the index in args of the *value* provided for the parameter stored in the key
 		paramPos map[string]int
-<<<<<<< HEAD
-		onClose  []func(error) error
-=======
->>>>>>> c1637268
 	}
 )
 
@@ -91,24 +83,8 @@
 	return cmd
 }
 
-<<<<<<< HEAD
-// OnClose registers a callback to be invoked when the command is closed, usually after it has run,
-// unless skipping was requested by the integration.
-func (cmd *command) OnClose(cb func(error) error) {
-	cmd.onClose = append(cmd.onClose, cb)
-}
-
-func (cmd *command) Close(err error) error {
-	// Run these in reverse order, so it behaves like "defer".
-	for idx := len(cmd.onClose) - 1; idx >= 0; idx-- {
-		cb := cmd.onClose[idx]
-		if err := cb(err); err != nil {
-			return err
-		}
-	}
-=======
-func (*command) Close(context.Context) error {
->>>>>>> c1637268
+func (*command) Close(context.Context, error) error {
+	// Nothing to do...
 	return nil
 }
 
