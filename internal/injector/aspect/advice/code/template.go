--- conflicted
+++ resolved
@@ -38,11 +38,7 @@
 {{- define "_statements_" -}}
 package _
 func _() {
-<<<<<<< HEAD
-	{{template "code.Template" .}}
-=======
 	{{ template "code.Template" . }}
->>>>>>> c9ba7323
 }
 {{- end -}}
 {{- define "_declarations_" -}}
