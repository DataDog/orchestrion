// Unless explicitly stated otherwise all files in this repository are licensed
// under the Apache License Version 2.0.
// This product includes software developed at Datadog (https://www.datadoghq.com/).
// Copyright 2023-present Datadog, Inc.

package trace

import (
	"bytes"
	"encoding/json"
	"fmt"
	"os"
	"path/filepath"
	"runtime"
	"strings"
	"testing"
	"unicode"

	"github.com/stretchr/testify/require"
	"gotest.tools/v3/golden"
)

var testdata string

func TestMatchesAny(t *testing.T) {
	cases, err := os.ReadDir(testdata)
	require.NoError(t, err)
	for _, caseDir := range cases {
		if !caseDir.IsDir() {
			continue
		}

		name := caseDir.Name()
		t.Run(name, func(t *testing.T) {
			t.Parallel()

			var (
				expected *Span
				actual   []*Span
			)
			{
				data, err := os.ReadFile(filepath.Join(testdata, name, "expected.json"))
				require.NoError(t, err)
				require.NoError(t, json.Unmarshal(data, &expected))
			}
			{
				data, err := os.ReadFile(filepath.Join(testdata, name, "actual.json"))
				require.NoError(t, err)
				require.NoError(t, json.Unmarshal(data, &actual))
			}

			matches, diff := expected.MatchesAny(actual)
			goldFile := filepath.Join(name, "diff.txt")
			if matches {
				golden.Assert(t, "<none>", goldFile)
				require.Empty(t, diff, 0)
			} else {
				require.NotEmpty(t, diff)
<<<<<<< HEAD
				golden.Assert(t, strings.TrimRightFunc(diff.String(), unicode.IsSpace), goldFile)
=======
				golden.Assert(t, strings.TrimSpace(diff.String()), goldFile)
>>>>>>> 6d240cce
			}
		})
	}
}

func renderDiff(diff []Diff) []byte {
	var buf bytes.Buffer

	for idx, entry := range diff {
		if idx > 0 {
			buf.WriteByte('\n')
		}
		buf.WriteString(strings.Repeat("#", 72))
		buf.WriteString(fmt.Sprintf("\n// At index %d\n", idx))
		buf.WriteString(entry.String())
		buf.WriteByte('\n')
	}

	return buf.Bytes()
}

func init() {
	_, file, _, _ := runtime.Caller(0)
	testdata = filepath.Join(file, "..", "testdata")
}<|MERGE_RESOLUTION|>--- conflicted
+++ resolved
@@ -14,7 +14,6 @@
 	"runtime"
 	"strings"
 	"testing"
-	"unicode"
 
 	"github.com/stretchr/testify/require"
 	"gotest.tools/v3/golden"
@@ -56,11 +55,7 @@
 				require.Empty(t, diff, 0)
 			} else {
 				require.NotEmpty(t, diff)
-<<<<<<< HEAD
-				golden.Assert(t, strings.TrimRightFunc(diff.String(), unicode.IsSpace), goldFile)
-=======
 				golden.Assert(t, strings.TrimSpace(diff.String()), goldFile)
->>>>>>> 6d240cce
 			}
 		})
 	}
