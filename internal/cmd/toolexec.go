--- conflicted
+++ resolved
@@ -33,11 +33,7 @@
 			// An error occurred, or we have been instructed to skip this command.
 			return err
 		}
-<<<<<<< HEAD
-		defer func() { proxyCmd.Close(resErr) }()
-=======
-		defer proxyCmd.Close(ctx.Context)
->>>>>>> c1637268
+		defer func() { proxyCmd.Close(ctx.Context, resErr) }()
 
 		if proxyCmd.Type() == proxy.CommandTypeOther {
 			// Immediately run the command if it's of the Other type, as we do not do
