// Unless explicitly stated otherwise all files in this repository are licensed
// under the Apache License Version 2.0.
// This product includes software developed at Datadog (https://www.datadoghq.com/).
// Copyright 2023-present Datadog, Inc.

package cmd

import (
	"context"
	"errors"
	"fmt"
	"io"
	"os"
	"os/signal"
	"time"

	"github.com/DataDog/orchestrion/internal/filelock"
	"github.com/DataDog/orchestrion/internal/goflags"
	"github.com/DataDog/orchestrion/internal/jobserver"
	"github.com/DataDog/orchestrion/internal/jobserver/client"
	"github.com/fsnotify/fsnotify"
	"github.com/rs/zerolog"
	"gopkg.in/yaml.v3"

	"github.com/urfave/cli/v2"
)

var Server = &cli.Command{
	Name:        "server",
	Usage:       "Start an Objectsrion job server.",
	Description: "The job server is used to remove duplicated processing that can occur when instrumenting large applications, due to how Orchestrion injects new dependencies that the go toolchain was initially not aware of.\n\nUsers do not normally need to use this command directly, as Orchestrion automatically manages servers during runtime.",
	Flags: []cli.Flag{
		&cli.StringFlag{
			Name:  "url-file",
			Usage: "Write a file containing the ClientURL for this server once it is ready to accept connections. The server automatically shuts down when the URL file is deleted.",
		},
		&cli.IntFlag{
			Name:        "port",
			Usage:       "Choose a port to listen on.",
			Value:       -1,
			DefaultText: "random",
		},
		&cli.DurationFlag{
			Name:  "inactivity-timeout",
			Usage: "Automatically shut down after a period without any connected client.",
			Value: time.Minute,
		},
		&cli.BoolFlag{
			Name:  "nats-logging",
			Usage: "Enable NATS server logging.",
		},
		&cli.StringFlag{
			Name:        "build-flags",
			Usage:       "Specify the 'go build' flags to use when resolving packages. This is specified as a YAML array and must start with a valid go subcommand (e.g, 'build').",
			DefaultText: "Looked up the process hierarchy",
			Action: func(ctx *cli.Context, val string) error {
				var args []string
				if err := yaml.Unmarshal([]byte(val), &args); err != nil {
					return cli.Exit(fmt.Errorf("invalid -build-flags value: %w", err), 2)
				}
				goflags.SetFlags(ctx.Context, ".", args)
				return nil
			},
		},
		&cli.IntFlag{
			Name:        "parent-pid",
			Usage:       "Specify which process created this server. This is useful when the server is started as a daemon, as it needs to be able to resolve the top-level go command line.",
			DefaultText: "This process' parent (may be inaccurate if the process is daemonized)",
			Action: func(ctx *cli.Context, val int) error {
				return goflags.SetFlagsFromPid(ctx.Context, val)
			},
		},
	},
	Hidden: true,
	Action: func(ctx *cli.Context) error {
		log := zerolog.Ctx(ctx.Context)

		opts := jobserver.Options{
<<<<<<< HEAD
			ServerName:        "github.com/DataDog/orchestrion/cmd/server",
=======
>>>>>>> 25f0e0c3
			Port:              ctx.Int("port"),
			InactivityTimeout: ctx.Duration("inactivity-timeout"),
			EnableLogging:     ctx.Bool("nats-logging"),
		}

		if urlFile := ctx.String("url-file"); urlFile != "" {
			if err := startWithURLFile(ctx.Context, &opts, urlFile); err != nil {
				log.Error().Err(err).Str("url-file", urlFile).Msg("Failed to start job server")
			}
			return nil
		}
		_, err := start(ctx.Context, &opts, true)
		if err != nil {
			log.Error().Err(err).Msg("Failed to start job server")
		}
		return err
	},
}

// start starts a new job server, and waits for it to have completely shut down if `wait` is true.
// When `wait` is true, the server is always returned as `nil`.
func start(ctx context.Context, opts *jobserver.Options, wait bool) (*jobserver.Server, cli.ExitCoder) {
	server, err := jobserver.New(ctx, opts)
	if err != nil {
		return nil, cli.Exit(fmt.Errorf("failed to start job server: %w", err), 1)
	}

	if wait {
		server.WaitForShutdown()
		return nil, nil
	}

	return server, nil
}

// startWithURLFile starts a new job server using the provided URL file (unless the file contains the URL to a still
// running server), and waits for it to have completely shut down.
func startWithURLFile(ctx context.Context, opts *jobserver.Options, urlFile string) cli.ExitCoder {
	log := zerolog.Ctx(ctx)

	file := filelock.MutexAt(urlFile)
	if err := file.RLock(ctx); err != nil {
		return cli.Exit(fmt.Errorf("failed to acquire read lock on %q: %w", urlFile, err), 1)
	}
	log.Trace().
		Str("url-file", urlFile).
		Msg("Acquired read lock on URL file")

	// Check if there is already a server running...
	if url, err := hasURLToRunningServer(file); err != nil {
		return cli.Exit(err, 1)
	} else if url != "" {
		return cli.Exit(fmt.Sprintf("A server is already listening on %q", url), 2)
	}

	// No existing server, so now we're actually going to try starting our own
	if err := file.Lock(ctx); err != nil {
		return cli.Exit(fmt.Errorf("failed to upgrade to write lock on %q: %w", urlFile, err), 1)
	}
	log.Trace().
		Str("url-file", urlFile).
		Msg("Upgraded lock on URL file to write lock")

	// Check again whether there is a running server; as a concurrent process might have acquired the write lock first.
	if url, err := hasURLToRunningServer(file); err != nil {
		return cli.Exit(err, 1)
	} else if url != "" {
		return cli.Exit(fmt.Sprintf("A server is already listening on %q", url), 2)
	}

	// This process "owns" the URL file, so it'll try had to remove it when it terminates...
	cancelDeleteOnInterrupt := deleteOnInterrupt(ctx, urlFile)
	defer cancelDeleteOnInterrupt()
	defer os.Remove(urlFile)

	// Start the server normally...
	server, err := start(ctx, opts, false)
	if err != nil {
		return err
	}
	clientURL := server.ClientURL()
	log.Trace().
		Str("url-file", urlFile).
		Str("url", clientURL).
		Msg("Server component successfully started")

	// Write the ClientURL into the urlFile
	if _, err := file.Write([]byte(clientURL)); err != nil {
		return cli.Exit(fmt.Errorf("failed to write URL file at %q: %w", urlFile, err), 1)
	}
	log.Trace().
		Str("url-file", urlFile).
		Str("url", clientURL).
		Msg("Populated URL file with server URL")

	// Release the URL File lock
	if err := file.Unlock(ctx); err != nil {
		// Shut the server down, as we won't actually be returning it...
		server.Shutdown()
		return cli.Exit(fmt.Errorf("failed to release lock on %q: %w", urlFile, err), 1)
	}
	log.Trace().
		Str("url-file", urlFile).
		Str("url", clientURL).
		Msg("Released lock on URL file")

	// Try to watch for removal of the URL file, so we can shut down the server eagerly when that happens.
	cancelShutdownOnRemove := shutdownOnRemove(ctx, server, urlFile)
	defer cancelShutdownOnRemove()

	server.WaitForShutdown()
	return nil
}

// deleteOnInterrupt attempts to deletes the provided file when an interrupt signal is received. It returns a
// cancellation function that can be used to uninstall the signal handler.
func deleteOnInterrupt(ctx context.Context, path string) func() {
	sigChan := make(chan os.Signal, 1)
	cancel := func() {
		signal.Stop(sigChan)
		close(sigChan)
	}

	go func() {
		_, closed := <-sigChan
		if closed {
			return
		}
		defer cancel()
		if err := os.Remove(path); err != nil && !errors.Is(err, os.ErrNotExist) {
			log := zerolog.Ctx(ctx)
			log.Warn().Str("path", path).Err(err).Msg("os.Remove failed")
		}
	}()

	signal.Notify(sigChan, os.Interrupt)

	return cancel
}

// hasURLToRunningServer checks whether the provided URL file contains the URL to a running server,
// by trying to connect to it. If that is the case, it returns the URL to the running server.
func hasURLToRunningServer(file io.ReadSeeker) (string, error) {
	urlData, err := io.ReadAll(file)
	if err != nil {
		return "", fmt.Errorf("failed to read URL file: %w", err)
	}
	if _, err := file.Seek(0, io.SeekStart); err != nil {
		return "", fmt.Errorf("failed to seek back to start of file: %w", err)
	}
	if len(urlData) == 0 {
		return "", nil
	}

	url := string(urlData)
	conn, err := client.Connect(url)
	if err != nil {
		return "", nil
	}
	conn.Close()
	return url, nil
}

// shutdownOnRemove shuts the server down when the designated file is removed. It returns a cancellation function that
// can be used to cancel the file watcher. Since fsnotify support is highly dependent on platform/kernel support, this
// function ignores any error and emits WARN log entries describing the problem.
func shutdownOnRemove(ctx context.Context, server *jobserver.Server, urlFile string) func() error {
	log := zerolog.Ctx(ctx)

	// noCancel is returned when there is nothing to cancel...
	noCancel := func() error { return nil }

	watcher, err := fsnotify.NewWatcher()
	if err != nil {
		log.Warn().Err(err).Msg("Failed to create fsnotify watcher")
		log.Warn().Str("url-file", urlFile).Msg("The server will not automatically shut down when the URL file is removed; only when it reaches the configured inactivity timeout.")
		return noCancel
	}
	cancel := watcher.Close

	if err := watcher.Add(urlFile); err != nil {
		defer cancel()
		log.Warn().Str("url-file", urlFile).Err(err).Msg("Failed to watch URL file")
		log.Warn().Str("url-file", urlFile).Msg("The server will not automatically shut down when the URL file is removed; only when it reaches the configured inactivity timeout.")
		return noCancel
	}

	go func(events <-chan fsnotify.Event, errors <-chan error) {
		for {
			select {
			case event, ok := <-events:
				if !ok {
					return
				}
				if event.Has(fsnotify.Remove) {
					log.Trace().Str("url-file", event.Name).Msg("URL file was removed; shutting down...")
					server.Shutdown()
				}
			case err, ok := <-errors:
				if !ok {
					return
				}
				log.Warn().Err(err).Msg("File watcher produced an error")
			}
		}
	}(watcher.Events, watcher.Errors)

	return cancel
}<|MERGE_RESOLUTION|>--- conflicted
+++ resolved
@@ -76,10 +76,6 @@
 		log := zerolog.Ctx(ctx.Context)
 
 		opts := jobserver.Options{
-<<<<<<< HEAD
-			ServerName:        "github.com/DataDog/orchestrion/cmd/server",
-=======
->>>>>>> 25f0e0c3
 			Port:              ctx.Int("port"),
 			InactivityTimeout: ctx.Duration("inactivity-timeout"),
 			EnableLogging:     ctx.Bool("nats-logging"),
