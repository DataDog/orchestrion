--- conflicted
+++ resolved
@@ -120,14 +120,10 @@
 	}
 
 	resp, err := s.resolved.Load(reqHash, func() (ResolveResponse, error) {
-<<<<<<< HEAD
 		log := log.With().Str("pattern", req.Pattern).Logger()
 		ctx := log.WithContext(ctx)
 
 		log.Trace().Str("dir", req.Dir).Msg("pkgs.Resolve starting")
-=======
-		log.Debugf("[JOBSERVER] pkgs.Resolve(%s in %s)\n", req.Pattern, req.Dir)
->>>>>>> 28d80946
 
 		env := req.Env
 		if req.toolexecImportpath != "" {
@@ -173,11 +169,7 @@
 				Dir:        req.Dir,
 				Env:        env,
 				BuildFlags: buildFlags,
-<<<<<<< HEAD
 				Logf:       func(format string, args ...any) { log.Trace().Str("operation", "packages.Load").Msgf(format, args...) },
-=======
-				Logf:       func(format string, args ...any) { log.Tracef("[JOBSERVER] packages.Load -- "+format+"\n", args...) },
->>>>>>> 28d80946
 			},
 			req.Pattern,
 		)
@@ -200,11 +192,7 @@
 			return nil, errs
 		}
 
-<<<<<<< HEAD
 		log.Trace().Any("result", resp).Msg("pkgs.Resolve finished")
-=======
-		log.Debugf("[JOBSERVER] pkgs.Resolve(%s) result: %#v\n", req.Pattern, resp)
->>>>>>> 28d80946
 		return resp, nil
 	})
 	if err != nil {
