--- conflicted
+++ resolved
@@ -23,16 +23,9 @@
 	return directive(name)
 }
 
-<<<<<<< HEAD
 func (d directive) Matches(ctx context.AspectContext) bool {
-	re := regexp.MustCompile(fmt.Sprintf(`\s*//%s(?:\s.*)?$`, regexp.QuoteMeta(string(d))))
 	for _, dec := range ctx.Node().Decorations().Start.All() {
-		if re.MatchString(dec) {
-=======
-func (d directive) Matches(node *node.Chain) bool {
-	for _, dec := range node.Node.Decorations().Start.All() {
 		if d.matches(dec) {
->>>>>>> e5d64241
 			return true
 		}
 	}
