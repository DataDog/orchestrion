--- conflicted
+++ resolved
@@ -41,14 +41,10 @@
 	}
 
 	if kve == nil {
-<<<<<<< HEAD
-		if csor.Node() == repl {
+		if ctx.Node() == repl {
 			return false, nil
 		}
-		csor.Replace(repl)
-=======
 		ctx.ReplaceNode(repl)
->>>>>>> 224661f7
 	} else {
 		if kve.Value == repl {
 			return false, nil
