// Unless explicitly stated otherwise all files in this repository are licensed
// under the Apache License Version 2.0.
// This product includes software developed at Datadog (https://www.datadoghq.com/).
// Copyright 2023-present Datadog, Inc.

package main

import (
	"bytes"
	"crypto/sha512"
	"errors"
	"fmt"
	"io"
	"os"
	"os/exec"
	"path/filepath"
	"runtime/debug"
	"strings"

	"github.com/datadog/orchestrion/internal/ensure"
	"github.com/datadog/orchestrion/internal/goenv"
	"github.com/datadog/orchestrion/internal/goproxy"
	"github.com/datadog/orchestrion/internal/injector/builtin"
	"github.com/datadog/orchestrion/internal/log"
	"github.com/datadog/orchestrion/internal/toolexec/aspect"
	"github.com/datadog/orchestrion/internal/toolexec/proxy"
	"github.com/datadog/orchestrion/internal/toolexec/utils"
	"github.com/datadog/orchestrion/internal/version"
)

func main() {
	defer log.Close()

	if len(os.Args) < 2 {
		printUsage(os.Args[0])
		return
	}
	cmd := os.Args[1]
	args := make([]string, len(os.Args)-2)
	copy(args, os.Args[2:])

	switch cmd {
	case "help":
		printUsage(os.Args[0])
		return
	case "version":
		if startupVersion := ensure.StartupVersion(); startupVersion != version.Tag {
			fmt.Printf("%s (started via %s)\n", version.Tag, startupVersion)
		} else {
			fmt.Println(version.Tag)
		}
		return
	case "pin":
		if err := pinOrchestrion(); err != nil {
			fmt.Fprintf(os.Stderr, "An error occurred: %v\n", err)
			os.Exit(1)
		}
		return
	case "go":
		autoPinOrchestrion()
		if err := goproxy.Run(args, goproxy.WithToolexec(orchestrionBinPath, "toolexec")); err != nil {
			fmt.Fprintf(os.Stderr, "Error: %v\n", err)
			os.Exit(1)
		}
		return
	case "toolexec":
		if len(args) == 0 {
			fmt.Fprintf(os.Stderr, "Error: no arguments provided to `orchestrion toolexec`\n")
			os.Exit(2)
		}

		proxyCmd := proxy.MustParseCommand(args)
		defer proxyCmd.Close()
		switch proxyCmd.Type() {
		case proxy.CommandTypeCompile, proxy.CommandTypeLink:
			// We only do `autoPinOrchestrion` in case the command is a "known" and interesting one. It is
			// otherwise a waste of time and risks failing due to working directory issues. For example,
			// the `asm` commands run with the current working directory set to the source tree of the
			// package, whereas `compile` and `link` run in the directrory where the `go.mod` file is.
			autoPinOrchestrion()
		}

		if proxyCmd.ShowVersion() {
			log.Tracef("Toolexec version command: %q\n", proxyCmd.Args())

			stdout := strings.Builder{}
			proxy.MustRunCommand(proxyCmd, func(cmd *exec.Cmd) { cmd.Stdout = &stdout })

			versionString := bytes.NewBufferString(version.Tag)
			if bi, ok := debug.ReadBuildInfo(); ok {
				var vcsModified bool
				for _, setting := range bi.Settings {
					if setting.Key == "vcs.modified" {
						vcsModified = setting.Value == "true"
						break
					}
				}

				if vcsModified || bi.Main.Version == "(devel)" {
					// If this binary was built with `go build`, it may have VCS information indicating the
					// working directory was dirty (vcsModified). If it was produced with `go run`, it won't
					// have VCS information, but the version may be `(devel)`, indicating it was built from a
					// development branch. In either case, we add a checksum of the current binary to the
					// version string so that development iteration builds aren't frustrated by GOCACHE.
					// We would have wanted to use `bi.Main.Sum` and `bi.Deps.*.Sum` here instead, but the go
					// toolchain does not produce `bi.Main.Sum`, which prevents detecting changes in the main
					// module itself.
					log.Tracef("Detected this build is from a dev tree: vcs.modified=%v; main.Version=%s\n", vcsModified, bi.Main.Version)

					// We try to open the executable. If that fails, we won't be able to hash it, but we'll
					// ignore this error. The consequence is that GOCACHE entries may be re-used when they
					// shouldn't; which is only a problem on dev iteration. On Windows specifically, this may
					// always fail due to being unable to open a running executable for reading.
					if file, err := os.Open(orchestrionBinPath); err == nil {
						sha := sha512.New512_224()
						var buffer [4_096]byte
						if _, err := io.CopyBuffer(sha, file, buffer[:]); err == nil {
							var buf [sha512.Size224]byte
							fmt.Fprintf(versionString, "+%02x", sha.Sum(buf[:0]))
						} else {
							log.Debugf("When hashing executable file: %v\n", err)
						}
					} else {
						log.Debugf("When opening executable file for hashing: %v\n", err)
					}
				}
			}
			fullVersion := fmt.Sprintf("%s:%s,%s", strings.TrimSpace(stdout.String()), versionString.String(), builtin.Checksum)
			log.Tracef("Complete version output: %s\n", fullVersion)
			fmt.Println(fullVersion)
			return
		}

		log.Tracef("Toolexec original command: %q\n", proxyCmd.Args())
		weaver := aspect.Weaver{ImportPath: os.Getenv("TOOLEXEC_IMPORTPATH")}
		if err := proxy.ProcessCommand(proxyCmd, weaver.OnCompile); err != nil {
			if errors.Is(err, proxy.ErrSkipCommand) {
				log.Infof("SKIP: %q\n", proxyCmd.Args())
				return
			}
			utils.ExitIfError(err)
		}
		if err := proxy.ProcessCommand(proxyCmd, weaver.OnLink); err != nil {
			if errors.Is(err, proxy.ErrSkipCommand) {
				log.Infof("SKIP: %q\n", proxyCmd.Args())
				return
			}
			utils.ExitIfError(err)
		}

		// Spacing so the final command is aligned with the original one...
		log.Tracef("Toolexec final command:    %q\n", proxyCmd.Args())
		proxy.MustRunCommand(proxyCmd)

		return
	case "warmup":
		var dir string
		if goMod, err := goenv.GOMOD(); err == nil && goMod != "" {
			// Ensure Orchestrion is pinned here...
			autoPinOrchestrion()
			log.Tracef("Warming up in the current module (%q)\n", goMod)
		} else {
			tmp, err := os.MkdirTemp("", "orchestrion-warmup-*")
			if err != nil {
				fmt.Fprintf(os.Stderr, "Unable to create temporary directory: %v\n", err)
				os.Exit(1)
			}
			defer os.RemoveAll(tmp)
			log.Tracef("Initializing warm-up module in %q\n", tmp)
			var stderr bytes.Buffer
			cmd := exec.Command("go", "mod", "init", "orchestrion-warmup")
			cmd.Dir = tmp
			cmd.Stderr = &stderr
			if err := cmd.Run(); err != nil {
				fmt.Fprintf(os.Stderr, "Unable to initialize temporary module (%q): %v\n", cmd.Args, err)
				if stderr.Len() > 0 {
					fmt.Fprintf(os.Stderr, "Error output:\n%s\n", stderr.String())
				}
				os.Exit(1)
			}

			log.Tracef("Running 'orchestrion pin' in the temporary module...\n")
			stderr.Reset()
			cmd = exec.Command(orchestrionBinPath, "pin")
			cmd.Dir = tmp
			cmd.Stderr = &stderr
			if err := cmd.Run(); err != nil {
				fmt.Fprintf(os.Stderr, "Unable to install orchestrion in temporary module (%q): %v\n", cmd.Args, err)
				if stderr.Len() > 0 {
					fmt.Fprintf(os.Stderr, "Error output:\n%s\n", stderr.String())
				}
				os.Exit(1)
			}

			dir = tmp
		}

<<<<<<< HEAD
		log.Tracef("Running `go build -v <modules>` in the temporary module...\n")
		buildArgs := make([]string, 0, 3+len(args)+len(builtin.InjectedPaths))
		buildArgs = append(buildArgs, "go", "build")
		buildArgs = append(buildArgs, args...)
		// All packages we may be instrumenting, plus the standard library.
		buildArgs = append(buildArgs, "std")
		buildArgs = append(buildArgs, builtin.InjectedPaths[:]...)
		cmd = exec.Command(orchestrionBinPath, buildArgs...)
		cmd.Dir = tmp
=======
		log.Tracef("Running `go build <args> <modules>` in the temporary module...\n")
		buildArgs := make([]string, 0, 2+len(args)+11)
		buildArgs = append(buildArgs, "go", "build")
		buildArgs = append(buildArgs, args...)
		buildArgs = append(buildArgs,
			// All packages we may be instrumenting, plus the standard library.
			"github.com/datadog/orchestrion/instrument",
			"gopkg.in/DataDog/dd-trace-go.v1/contrib/database/sql",
			"gopkg.in/DataDog/dd-trace-go.v1/contrib/gin-gonic/gin",
			"gopkg.in/DataDog/dd-trace-go.v1/contrib/go-chi/chi.v5",
			"gopkg.in/DataDog/dd-trace-go.v1/contrib/gofiber/fiber.v2",
			"gopkg.in/DataDog/dd-trace-go.v1/contrib/google.golang.org/grpc",
			"gopkg.in/DataDog/dd-trace-go.v1/contrib/gorilla/mux",
			"gopkg.in/DataDog/dd-trace-go.v1/contrib/labstack/echo.v4",
			"gopkg.in/DataDog/dd-trace-go.v1/ddtrace",
			"gopkg.in/DataDog/dd-trace-go.v1/ddtrace/tracer",
			"std",
		)
		cmd := exec.Command(orchestrionBinPath, buildArgs...)
		cmd.Dir = dir
>>>>>>> 17830079
		cmd.Stdout = os.Stdout
		cmd.Stderr = os.Stderr
		if err := cmd.Run(); err != nil {
			fmt.Fprintf(os.Stderr, "Warm-up build failed (%q): %v\n", cmd.Args, err)
			os.Exit(1)
		}
		return
	default:
		fmt.Fprintf(os.Stderr, "Unknown command '%s'\n\n", cmd)
		printUsage(os.Args[0])
	}
}

func printUsage(cmd string) {
	commands := []string{
		"go",
		"help",
		"toolexec",
		"version",
		"pin",
		"warmup",
	}
	fmt.Printf("Usage:\n    %s <command> [arguments]\n\n", cmd)
	fmt.Println("Available commands:")
	for _, cmd := range commands {
		fmt.Printf("    %s\n", cmd)
	}
}

var (
	orchestrionBinPath string // The path to the current executable file
)

func init() {
	var err error
	if orchestrionBinPath, err = os.Executable(); err != nil {
		if orchestrionBinPath, err = filepath.Abs(os.Args[0]); err != nil {
			orchestrionBinPath = os.Args[0]
		}
	}
	orchestrionBinPath = filepath.Clean(orchestrionBinPath)
}<|MERGE_RESOLUTION|>--- conflicted
+++ resolved
@@ -154,7 +154,6 @@
 
 		return
 	case "warmup":
-		var dir string
 		if goMod, err := goenv.GOMOD(); err == nil && goMod != "" {
 			// Ensure Orchestrion is pinned here...
 			autoPinOrchestrion()
@@ -192,46 +191,21 @@
 				os.Exit(1)
 			}
 
-			dir = tmp
-		}
-
-<<<<<<< HEAD
-		log.Tracef("Running `go build -v <modules>` in the temporary module...\n")
-		buildArgs := make([]string, 0, 3+len(args)+len(builtin.InjectedPaths))
-		buildArgs = append(buildArgs, "go", "build")
-		buildArgs = append(buildArgs, args...)
-		// All packages we may be instrumenting, plus the standard library.
-		buildArgs = append(buildArgs, "std")
-		buildArgs = append(buildArgs, builtin.InjectedPaths[:]...)
-		cmd = exec.Command(orchestrionBinPath, buildArgs...)
-		cmd.Dir = tmp
-=======
-		log.Tracef("Running `go build <args> <modules>` in the temporary module...\n")
-		buildArgs := make([]string, 0, 2+len(args)+11)
-		buildArgs = append(buildArgs, "go", "build")
-		buildArgs = append(buildArgs, args...)
-		buildArgs = append(buildArgs,
+			log.Tracef("Running `go build -v <modules>` in the temporary module...\n")
+			buildArgs := make([]string, 0, 3+len(args)+len(builtin.InjectedPaths))
+			buildArgs = append(buildArgs, "go", "build")
+			buildArgs = append(buildArgs, args...)
 			// All packages we may be instrumenting, plus the standard library.
-			"github.com/datadog/orchestrion/instrument",
-			"gopkg.in/DataDog/dd-trace-go.v1/contrib/database/sql",
-			"gopkg.in/DataDog/dd-trace-go.v1/contrib/gin-gonic/gin",
-			"gopkg.in/DataDog/dd-trace-go.v1/contrib/go-chi/chi.v5",
-			"gopkg.in/DataDog/dd-trace-go.v1/contrib/gofiber/fiber.v2",
-			"gopkg.in/DataDog/dd-trace-go.v1/contrib/google.golang.org/grpc",
-			"gopkg.in/DataDog/dd-trace-go.v1/contrib/gorilla/mux",
-			"gopkg.in/DataDog/dd-trace-go.v1/contrib/labstack/echo.v4",
-			"gopkg.in/DataDog/dd-trace-go.v1/ddtrace",
-			"gopkg.in/DataDog/dd-trace-go.v1/ddtrace/tracer",
-			"std",
-		)
-		cmd := exec.Command(orchestrionBinPath, buildArgs...)
-		cmd.Dir = dir
->>>>>>> 17830079
-		cmd.Stdout = os.Stdout
-		cmd.Stderr = os.Stderr
-		if err := cmd.Run(); err != nil {
-			fmt.Fprintf(os.Stderr, "Warm-up build failed (%q): %v\n", cmd.Args, err)
-			os.Exit(1)
+			buildArgs = append(buildArgs, "std")
+			buildArgs = append(buildArgs, builtin.InjectedPaths[:]...)
+			cmd = exec.Command(orchestrionBinPath, buildArgs...)
+			cmd.Dir = tmp
+			cmd.Stdout = os.Stdout
+			cmd.Stderr = os.Stderr
+			if err := cmd.Run(); err != nil {
+				fmt.Fprintf(os.Stderr, "Warm-up build failed (%q): %v\n", cmd.Args, err)
+				os.Exit(1)
+			}
 		}
 		return
 	default:
