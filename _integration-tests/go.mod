--- conflicted
+++ resolved
@@ -239,10 +239,7 @@
 	github.com/moby/patternmatcher v0.6.0 // indirect
 	github.com/moby/sys/sequential v0.6.0 // indirect
 	github.com/moby/sys/user v0.3.0 // indirect
-<<<<<<< HEAD
-=======
 	github.com/moby/sys/userns v0.1.0 // indirect
->>>>>>> 63dab909
 	github.com/moby/term v0.5.0 // indirect
 	github.com/modern-go/concurrent v0.0.0-20180306012644-bacd9c7ef1dd // indirect
 	github.com/modern-go/reflect2 v1.0.2 // indirect
@@ -322,22 +319,13 @@
 	gocloud.dev v0.38.0 // indirect
 	golang.org/x/arch v0.9.0 // indirect
 	golang.org/x/crypto v0.26.0 // indirect
-<<<<<<< HEAD
-	golang.org/x/exp v0.0.0-20240719175910-8a7402abbf56 // indirect
-	golang.org/x/image v0.18.0 // indirect
-=======
 	golang.org/x/exp v0.0.0-20240808152545-0cdaa3abc0fa // indirect
 	golang.org/x/image v0.19.0 // indirect
->>>>>>> 63dab909
 	golang.org/x/mod v0.20.0 // indirect
 	golang.org/x/net v0.28.0 // indirect
 	golang.org/x/oauth2 v0.22.0 // indirect
 	golang.org/x/sync v0.8.0 // indirect
-<<<<<<< HEAD
-	golang.org/x/sys v0.23.0 // indirect
-=======
 	golang.org/x/sys v0.24.0 // indirect
->>>>>>> 63dab909
 	golang.org/x/term v0.23.0 // indirect
 	golang.org/x/text v0.17.0 // indirect
 	golang.org/x/time v0.6.0 // indirect
