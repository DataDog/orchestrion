--- conflicted
+++ resolved
@@ -22,11 +22,7 @@
 	golang.org/x/sys v0.27.0
 	golang.org/x/term v0.26.0
 	golang.org/x/tools v0.27.0
-<<<<<<< HEAD
-	gopkg.in/DataDog/dd-trace-go.v1 v1.70.0
-=======
 	gopkg.in/DataDog/dd-trace-go.v1 v1.70.1
->>>>>>> f0c5d954
 	gopkg.in/yaml.v3 v3.0.1
 	gotest.tools/v3 v3.5.1
 	k8s.io/client-go v0.31.3
