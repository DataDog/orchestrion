--- conflicted
+++ resolved
@@ -4,7 +4,6 @@
 # Copyright 2023-present Datadog, Inc.
 %YAML 1.1
 ---
-<<<<<<< HEAD
 meta:
   name: //dd:span
   description: Monitor a function using a custom span.
@@ -13,9 +12,10 @@
   - id: Using context.Context
     join-point:
       function-body:
-        function:
+        all-of:
           - directive: 'dd:span'
-          - receives: context.Context
+          - function:
+              - receives: context.Context
     advice:
       prepend-statements:
         imports:
@@ -36,9 +36,10 @@
   - id: Using *http.Request
     join-point:
       function-body:
-        function:
+        all-of:
           - directive: 'dd:span'
-          - receives: '*net/http.Request'
+          - function:
+              - receives: '*net/http.Request'
     advice:
       prepend-statements:
         imports:
@@ -54,51 +55,4 @@
           defer instrument.Report({{$req}}.Context(), event.EventEnd{{with $name}}, "function-name", {{printf "%q" .}}{{end}}
           {{- range .DirectiveArgs "dd:span" -}}
             , {{printf "%q" .Key}}, {{printf "%q" .Value}}
-          {{- end -}})
-=======
-- join-point:
-    function-body:
-      all-of:
-        - directive: dd:span
-        - function:
-            - receives: context.Context
-  advice:
-    prepend-statements:
-      imports:
-        event: github.com/datadog/orchestrion/instrument/event
-        instrument: github.com/datadog/orchestrion/instrument
-      template: |-
-        {{- $ctx := .FindArgument "context.Context" -}}
-        {{- $name := .Function.Name -}}
-        {{$ctx}} = instrument.Report({{$ctx}}, event.EventStart{{with $name}}, "function-name", {{printf "%q" .}}{{end}}
-        {{- range .DirectiveArgs "dd:span" -}}
-          , {{printf "%q" .Key}}, {{printf "%q" .Value}}
-        {{- end -}})
-        defer instrument.Report({{$ctx}}, event.EventEnd{{with $name}}, "function-name", {{printf "%q" .}}{{end}}
-        {{- range .DirectiveArgs "dd:span" -}}
-          , {{printf "%q" .Key}}, {{printf "%q" .Value}}
-        {{- end -}})
-
-- join-point:
-    function-body:
-      all-of:
-        - function:
-            - receives: '*net/http.Request'
-        - directive: 'dd:span'
-  advice:
-    prepend-statements:
-      imports:
-        event: github.com/datadog/orchestrion/instrument/event
-        instrument: github.com/datadog/orchestrion/instrument
-      template: |-
-        {{- $req := .FindArgument "*net/http.Request" -}}
-        {{- $name := .Function.Name -}}
-        {{$req}} = {{$req}}.WithContext(instrument.Report({{$req}}.Context(), event.EventStart{{with $name}}, "function-name", {{printf "%q" .}}{{end}}
-        {{- range .DirectiveArgs "dd:span" -}}
-          , {{printf "%q" .Key}}, {{printf "%q" .Value}}
-        {{- end -}}))
-        defer instrument.Report({{$req}}.Context(), event.EventEnd{{with $name}}, "function-name", {{printf "%q" .}}{{end}}
-        {{- range .DirectiveArgs "dd:span" -}}
-          , {{printf "%q" .Key}}, {{printf "%q" .Value}}
-        {{- end -}})
->>>>>>> cfa9e57e
+          {{- end -}})