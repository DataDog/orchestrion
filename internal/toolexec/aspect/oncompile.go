// Unless explicitly stated otherwise all files in this repository are licensed
// under the Apache License Version 2.0.
// This product includes software developed at Datadog (https://www.datadoghq.com/).
// Copyright 2023-present Datadog, Inc.

package aspect

import (
	"context"
	"errors"
	"fmt"
	"os"
	"path/filepath"
	"slices"
	"strings"

	"github.com/DataDog/orchestrion/internal/files"
	"github.com/DataDog/orchestrion/internal/goenv"
	"github.com/DataDog/orchestrion/internal/injector"
	"github.com/DataDog/orchestrion/internal/injector/aspect"
	"github.com/DataDog/orchestrion/internal/injector/config"
	"github.com/DataDog/orchestrion/internal/injector/typed"
	"github.com/DataDog/orchestrion/internal/jobserver/client"
	"github.com/DataDog/orchestrion/internal/jobserver/nbt"
	"github.com/DataDog/orchestrion/internal/toolexec/aspect/linkdeps"
	"github.com/DataDog/orchestrion/internal/toolexec/importcfg"
	"github.com/DataDog/orchestrion/internal/toolexec/proxy"
	"github.com/rs/zerolog"
)

type (
	specialCase struct {
		path     string
		prefix   bool
		behavior behaviorOverride
	}

	behaviorOverride int
)

const (
	// noOverride does not change the injector behavior, but prevents further
	// rules from being applied.
	noOverride behaviorOverride = iota
	// neverWeave completely disables injecting into the designated package
	// path(s).
	neverWeave
	// weaveTracerInternal limits weaving to only aspects that have the
	// `tracer-internal` flag set.
	weaveTracerInternal
)

// matches returns true if the importPath is matched by this special case.
func (sc *specialCase) matches(importPath string) bool {
	if importPath == sc.path {
		return true
	}
	return sc.prefix && strings.HasPrefix(importPath, sc.path+"/")
}

// weavingSpecialCase defines special behavior to be applied to certain package
// paths. They are evaluated in order, and the first matching override is
// applied, stopping evaluation of any further overrides.
var weavingSpecialCase = []specialCase{
	{path: "github.com/DataDog/orchestrion/runtime", prefix: true, behavior: noOverride},
	{path: "github.com/DataDog/orchestrion", prefix: true, behavior: neverWeave},
	{path: "gopkg.in/DataDog/dd-trace-go.v1", prefix: true, behavior: weaveTracerInternal},
	{path: "github.com/DataDog/go-tuf/client", prefix: false, behavior: neverWeave},
}

func (w Weaver) OnCompile(ctx context.Context, cmd *proxy.CompileCommand) (resErr error) {
	log := zerolog.Ctx(ctx).With().Str("phase", "compile").Str("import-path", w.ImportPath).Logger()
	ctx = log.WithContext(ctx)

	if js, err := client.FromEnvironment(ctx, cmd.WorkDir); err != nil {
		log.Debug().Str("work-dir", cmd.WorkDir).Err(err).Msg("Failed to obtain job server client")
	} else {
		res, err := client.Request(ctx, js, nbt.StartRequest{ImportPath: w.ImportPath, BuildID: cmd.Flags.BuildID})
		if err != nil {
			log.Error().Err(err).Msg("Never-build-twice start request failed")
			js.Close()
			return err
		}
		if len(res.Files) != 0 {
			defer js.Close()

			// We always have an filename to re-use...
			filename := res.Files[nbt.LabelArchive]
			if filename == "" {
				return fmt.Errorf("missing re-usable artifact for %q", nbt.LabelArchive)
			}
			log.Info().Str("archive", filename).Msg("Using previously-built archive")
			if err := files.Copy(ctx, filename, cmd.Flags.Output); err != nil {
				return err
			}

			if cmd.Flags.Asmhdr != "" {
				// If the -asmhdr flag was present, we must have a corresponding header file to re-use...
				filename := res.Files[nbt.LabelAsmhdr]
				if filename == "" {
					return fmt.Errorf("missing re-usable artifact for %q", nbt.LabelAsmhdr)
				}
				log.Info().Str("-asmhdr", filename).Msg("Using previously-built -asmhdr file")
				if err := files.Copy(ctx, filename, cmd.Flags.Asmhdr); err != nil {
					return err
				}
			}

			// We place a "reused" marker next to the output archive to identify that it was re-used.
			if err := os.WriteFile(cmd.Flags.Output+".reused", nil, 0o644); err != nil {
				return err
			}
			return proxy.ErrSkipCommand
		}

		cmd.OnClose(func(exitErr error) error {
			defer js.Close()

			log.Info().Msg("Reporting compile task result to job server")

			var (
				error *string
				files map[nbt.Label]string
			)
			if resErr != nil || exitErr != nil {
				msg := errors.Join(exitErr, resErr).Error()
				error = &msg
			} else {
				files = make(map[nbt.Label]string, 2)
				files[nbt.LabelArchive] = cmd.Flags.Output
				if asmhdr := cmd.Flags.Asmhdr; asmhdr != "" {
					files[nbt.LabelAsmhdr] = asmhdr
				}
			}
			_, err := client.Request(ctx, js, nbt.FinishRequest{
				ImportPath:  w.ImportPath,
				FinishToken: res.FinishToken,
				Files:       files,
				Error:       error,
			})
			return err
		})
	}

	imports, resErr := importcfg.ParseFile(cmd.Flags.ImportCfg)
	if resErr != nil {
		return fmt.Errorf("parsing %q: %w", cmd.Flags.ImportCfg, resErr)
	}

<<<<<<< HEAD
	linkDeps, resErr := linkdeps.FromImportConfig(&imports)
	if resErr != nil {
		return fmt.Errorf("reading %s closure from %s: %w", linkdeps.Filename, cmd.Flags.ImportCfg, resErr)
	}

	orchestrionDir := filepath.Join(filepath.Dir(cmd.Flags.Output), "orchestrion")

	// Ensure we correctly register the [linkdeps.Filename] into the output
	// archive upon returning, even if we made no changes. The contract is that
	// an archive's [linkdeps.Filename] must represent all transitive link-time
	// dependencies.
	defer func() {
		if resErr != nil {
			return
		}
		resErr = writeLinkDeps(log, cmd, &linkDeps, orchestrionDir)
	}()

	goMod, resErr := goenv.GOMOD(".")
	if resErr != nil {
		return fmt.Errorf("go env GOMOD: %w", resErr)
=======
	orchestrionDir := filepath.Join(filepath.Dir(cmd.Flags.Output), "orchestrion")

	goMod, err := goenv.GOMOD(".")
	if err != nil {
		return fmt.Errorf("go env GOMOD: %w", err)
>>>>>>> c1637268
	}
	goModDir := filepath.Dir(goMod)
	log.Trace().Str("module.dir", goModDir).Msg("Identified module directory")

	cfg, resErr := config.NewLoader(goModDir, false).Load()
	if resErr != nil {
		return fmt.Errorf("loading injector configuration: %w", resErr)
	}

	aspects := cfg.Aspects()
	for _, sc := range weavingSpecialCase {
		if !sc.matches(w.ImportPath) {
			continue
		}

		switch sc.behavior {
		case neverWeave:
			log.Debug().Str("import-path", w.ImportPath).Msg("Not weaving aspects to prevent circular instrumentation")
			return nil

		case weaveTracerInternal:
			log.Debug().Str("import-path", w.ImportPath).Msg("Enabling tracer-internal mode")
			aspects = slices.DeleteFunc(aspects, func(a *aspect.Aspect) bool {
				return !a.TracerInternal
			})

		case noOverride:
			// No-op

		default:
			// Unreachable
			panic(fmt.Sprintf("un-handled behavior override: %d", sc.behavior))
		}

		// We matched an override; so we'll not evaluate any other.
		break
	}

	injector := injector.Injector{
		RootConfig: map[string]string{"httpmode": "wrap"},
		Lookup:     imports.Lookup,
		ImportPath: w.ImportPath,
		TestMain:   cmd.TestMain() && strings.HasSuffix(w.ImportPath, ".test"),
		ImportMap:  imports.PackageFile,
		GoVersion:  cmd.Flags.Lang,
		ModifiedFile: func(file string) string {
			return filepath.Join(orchestrionDir, "src", cmd.Flags.Package, filepath.Base(file))
		},
	}

	goFiles := cmd.GoFiles()
	results, goLang, resErr := injector.InjectFiles(ctx, goFiles, aspects)
	if resErr != nil {
		return resErr
	}

	if err := cmd.SetLang(goLang); err != nil {
		return err
	}

	references := typed.ReferenceMap{}
	for gofile, modFile := range results {
		log.Debug().Str("original", gofile).Str("updated", modFile.Filename).Msg("Replacing argument for modified source code")
		if err := cmd.ReplaceParam(gofile, modFile.Filename); err != nil {
			return fmt.Errorf("replacing %q with %q: %w", gofile, modFile.Filename, err)
		}

		references.Merge(modFile.References)
	}

	if references.Count() == 0 {
		return nil
	}

	var regUpdated bool
	for depImportPath, kind := range references.Map() {
		if depImportPath == "unsafe" {
			// Unsafe isn't like other go packages, and it does not have an associated archive file.
			continue
		}

		if _, satisfied := imports.PackageFile[depImportPath]; satisfied {
			// Already part of natural dependencies, nothing to do...
			continue
		}

		log.Debug().Stringer("kind", kind).Str("import-path", depImportPath).Msg("Recording synthetic " + linkdeps.Filename + " dependency")
		cmd.LinkDeps.Add(depImportPath)

		if kind != typed.ImportStatement && cmd.Flags.Package != "main" {
			// We cannot attempt to resolve link-time dependencies (relocation targets), as these are
			// typically used to avoid creating dependency cycles. Corrollary to this, the `link.deps`
			// file will not contain transitive closures for these packages, so we need to resolve these
			// at link-time. If the package being built is "main", then we can ignore this, as we are at
			// the top-level of a dependency tree anyway, and if we cannot resolve a dependency, then we
			// will not be able to link the final binary.
			continue
		}

		// Imported packages need to be provided in the compilation's importcfg file
		deps, err := resolvePackageFiles(ctx, depImportPath, cmd.WorkDir)
		if err != nil {
			return fmt.Errorf("resolving woven dependency on %s: %w", depImportPath, err)
		}
		for dep, archive := range deps {
			deps, err := linkdeps.FromArchive(archive)
			if err != nil {
				return fmt.Errorf("reading %s from %s[%s]: %w", linkdeps.Filename, dep, archive, err)
			}
			log.Debug().Str("import-path", dep).Msg("Processing " + linkdeps.Filename + " dependencies")
			for _, tDep := range deps.Dependencies() {
				if _, found := imports.PackageFile[tDep]; !found {
					log.Debug().Str("import-path", dep).Str("transitive", tDep).Str("inherited-from", depImportPath).Msg("Copying transitive " + linkdeps.Filename + " dependency")
					cmd.LinkDeps.Add(tDep)
				}
			}

			if _, ok := imports.PackageFile[dep]; ok {
				// Already part of natural dependencies, nothing to do...
				continue
			}
			log.Debug().Str("import-path", dep).Str("inherited-from", depImportPath).Str("archive", archive).Msg("Recording transitive dependency")
			imports.PackageFile[dep] = archive
			regUpdated = true
		}
	}

	if regUpdated {
		// Creating updated version of the importcfg file, with new dependencies
		if err := writeUpdatedImportConfig(log, imports, cmd.Flags.ImportCfg); err != nil {
			return fmt.Errorf("writing updated %q: %w", cmd.Flags.ImportCfg, err)
		}
	}

	return nil
}

func writeUpdatedImportConfig(log zerolog.Logger, reg importcfg.ImportConfig, filename string) (err error) {
	const dotOriginal = ".original"

	log.Trace().Str("path", filename).Msg("Backing up original file")
	if err := os.Rename(filename, filename+dotOriginal); err != nil {
		return fmt.Errorf("renaming to %q: %w", filepath.Base(filename)+dotOriginal, err)
	}

	log.Debug().Str("path", filename).Msg("Writing updated file")
	if err := reg.WriteFile(filename); err != nil {
		return fmt.Errorf("writing: %w", err)
	}

	return nil
<<<<<<< HEAD
}

// writeLinkDeps writes the [linkdeps.Filename] file into the orchestrionDir,
// and registers it to be packed into the output archive. Does nothing if the
// provided [linkdeps.LinkDeps] is empty.
func writeLinkDeps(log zerolog.Logger, cmd *proxy.CompileCommand, linkDeps *linkdeps.LinkDeps, orchestrionDir string) error {
	if linkDeps.Empty() {
		// Nothing to do...
		return nil
	}

	// Write the link.deps file and add it to the output object once the compilation has completed.
	if err := os.MkdirAll(orchestrionDir, 0o755); err != nil {
		return fmt.Errorf("making directory %s: %w", orchestrionDir, err)
	}

	linkDepsFile := filepath.Join(orchestrionDir, linkdeps.Filename)
	if err := linkDeps.WriteFile(linkDepsFile); err != nil {
		return fmt.Errorf("writing %s file: %w", linkdeps.Filename, err)
	}

	cmd.OnClose(func(err error) error {
		if err != nil {
			// Don't try to add to the archive if the compilation failed!
			return nil
		}

		log.Info().Str("archive", cmd.Flags.Output).Array(linkdeps.Filename, linkDeps).Msg("Adding " + linkdeps.Filename + " file in archive")
		child := exec.Command("go", "tool", "pack", "r", cmd.Flags.Output, linkDepsFile)
		if err := child.Run(); err != nil {
			return fmt.Errorf("running %q: %w", child.Args, err)
		}
		return nil
	})

	return nil
=======
>>>>>>> c1637268
}<|MERGE_RESOLUTION|>--- conflicted
+++ resolved
@@ -7,21 +7,17 @@
 
 import (
 	"context"
-	"errors"
 	"fmt"
 	"os"
 	"path/filepath"
 	"slices"
 	"strings"
 
-	"github.com/DataDog/orchestrion/internal/files"
 	"github.com/DataDog/orchestrion/internal/goenv"
 	"github.com/DataDog/orchestrion/internal/injector"
 	"github.com/DataDog/orchestrion/internal/injector/aspect"
 	"github.com/DataDog/orchestrion/internal/injector/config"
 	"github.com/DataDog/orchestrion/internal/injector/typed"
-	"github.com/DataDog/orchestrion/internal/jobserver/client"
-	"github.com/DataDog/orchestrion/internal/jobserver/nbt"
 	"github.com/DataDog/orchestrion/internal/toolexec/aspect/linkdeps"
 	"github.com/DataDog/orchestrion/internal/toolexec/importcfg"
 	"github.com/DataDog/orchestrion/internal/toolexec/proxy"
@@ -72,110 +68,15 @@
 	log := zerolog.Ctx(ctx).With().Str("phase", "compile").Str("import-path", w.ImportPath).Logger()
 	ctx = log.WithContext(ctx)
 
-	if js, err := client.FromEnvironment(ctx, cmd.WorkDir); err != nil {
-		log.Debug().Str("work-dir", cmd.WorkDir).Err(err).Msg("Failed to obtain job server client")
-	} else {
-		res, err := client.Request(ctx, js, nbt.StartRequest{ImportPath: w.ImportPath, BuildID: cmd.Flags.BuildID})
-		if err != nil {
-			log.Error().Err(err).Msg("Never-build-twice start request failed")
-			js.Close()
-			return err
-		}
-		if len(res.Files) != 0 {
-			defer js.Close()
-
-			// We always have an filename to re-use...
-			filename := res.Files[nbt.LabelArchive]
-			if filename == "" {
-				return fmt.Errorf("missing re-usable artifact for %q", nbt.LabelArchive)
-			}
-			log.Info().Str("archive", filename).Msg("Using previously-built archive")
-			if err := files.Copy(ctx, filename, cmd.Flags.Output); err != nil {
-				return err
-			}
-
-			if cmd.Flags.Asmhdr != "" {
-				// If the -asmhdr flag was present, we must have a corresponding header file to re-use...
-				filename := res.Files[nbt.LabelAsmhdr]
-				if filename == "" {
-					return fmt.Errorf("missing re-usable artifact for %q", nbt.LabelAsmhdr)
-				}
-				log.Info().Str("-asmhdr", filename).Msg("Using previously-built -asmhdr file")
-				if err := files.Copy(ctx, filename, cmd.Flags.Asmhdr); err != nil {
-					return err
-				}
-			}
-
-			// We place a "reused" marker next to the output archive to identify that it was re-used.
-			if err := os.WriteFile(cmd.Flags.Output+".reused", nil, 0o644); err != nil {
-				return err
-			}
-			return proxy.ErrSkipCommand
-		}
-
-		cmd.OnClose(func(exitErr error) error {
-			defer js.Close()
-
-			log.Info().Msg("Reporting compile task result to job server")
-
-			var (
-				error *string
-				files map[nbt.Label]string
-			)
-			if resErr != nil || exitErr != nil {
-				msg := errors.Join(exitErr, resErr).Error()
-				error = &msg
-			} else {
-				files = make(map[nbt.Label]string, 2)
-				files[nbt.LabelArchive] = cmd.Flags.Output
-				if asmhdr := cmd.Flags.Asmhdr; asmhdr != "" {
-					files[nbt.LabelAsmhdr] = asmhdr
-				}
-			}
-			_, err := client.Request(ctx, js, nbt.FinishRequest{
-				ImportPath:  w.ImportPath,
-				FinishToken: res.FinishToken,
-				Files:       files,
-				Error:       error,
-			})
-			return err
-		})
-	}
-
-	imports, resErr := importcfg.ParseFile(cmd.Flags.ImportCfg)
-	if resErr != nil {
-		return fmt.Errorf("parsing %q: %w", cmd.Flags.ImportCfg, resErr)
-	}
-
-<<<<<<< HEAD
-	linkDeps, resErr := linkdeps.FromImportConfig(&imports)
-	if resErr != nil {
-		return fmt.Errorf("reading %s closure from %s: %w", linkdeps.Filename, cmd.Flags.ImportCfg, resErr)
-	}
-
 	orchestrionDir := filepath.Join(filepath.Dir(cmd.Flags.Output), "orchestrion")
-
-	// Ensure we correctly register the [linkdeps.Filename] into the output
-	// archive upon returning, even if we made no changes. The contract is that
-	// an archive's [linkdeps.Filename] must represent all transitive link-time
-	// dependencies.
-	defer func() {
-		if resErr != nil {
-			return
-		}
-		resErr = writeLinkDeps(log, cmd, &linkDeps, orchestrionDir)
-	}()
-
-	goMod, resErr := goenv.GOMOD(".")
-	if resErr != nil {
-		return fmt.Errorf("go env GOMOD: %w", resErr)
-=======
-	orchestrionDir := filepath.Join(filepath.Dir(cmd.Flags.Output), "orchestrion")
+	imports, err := importcfg.ParseFile(cmd.Flags.ImportCfg)
+	if err != nil {
+		return fmt.Errorf("parsing %q: %w", cmd.Flags.ImportCfg, err)
+	}
 
 	goMod, err := goenv.GOMOD(".")
 	if err != nil {
 		return fmt.Errorf("go env GOMOD: %w", err)
->>>>>>> c1637268
 	}
 	goModDir := filepath.Dir(goMod)
 	log.Trace().Str("module.dir", goModDir).Msg("Identified module directory")
@@ -327,43 +228,4 @@
 	}
 
 	return nil
-<<<<<<< HEAD
-}
-
-// writeLinkDeps writes the [linkdeps.Filename] file into the orchestrionDir,
-// and registers it to be packed into the output archive. Does nothing if the
-// provided [linkdeps.LinkDeps] is empty.
-func writeLinkDeps(log zerolog.Logger, cmd *proxy.CompileCommand, linkDeps *linkdeps.LinkDeps, orchestrionDir string) error {
-	if linkDeps.Empty() {
-		// Nothing to do...
-		return nil
-	}
-
-	// Write the link.deps file and add it to the output object once the compilation has completed.
-	if err := os.MkdirAll(orchestrionDir, 0o755); err != nil {
-		return fmt.Errorf("making directory %s: %w", orchestrionDir, err)
-	}
-
-	linkDepsFile := filepath.Join(orchestrionDir, linkdeps.Filename)
-	if err := linkDeps.WriteFile(linkDepsFile); err != nil {
-		return fmt.Errorf("writing %s file: %w", linkdeps.Filename, err)
-	}
-
-	cmd.OnClose(func(err error) error {
-		if err != nil {
-			// Don't try to add to the archive if the compilation failed!
-			return nil
-		}
-
-		log.Info().Str("archive", cmd.Flags.Output).Array(linkdeps.Filename, linkDeps).Msg("Adding " + linkdeps.Filename + " file in archive")
-		child := exec.Command("go", "tool", "pack", "r", cmd.Flags.Output, linkDepsFile)
-		if err := child.Run(); err != nil {
-			return fmt.Errorf("running %q: %w", child.Args, err)
-		}
-		return nil
-	})
-
-	return nil
-=======
->>>>>>> c1637268
 }