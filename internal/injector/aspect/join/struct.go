// Unless explicitly stated otherwise all files in this repository are licensed
// under the Apache License Version 2.0.
// This product includes software developed at Datadog (https://www.datadoghq.com/).
// Copyright 2023-present Datadog, Inc.

package join

import (
	"fmt"
	"go/token"

	"github.com/DataDog/orchestrion/internal/injector/aspect/context"
	"github.com/dave/dst"
	"github.com/dave/jennifer/jen"
	"gopkg.in/yaml.v3"
)

type structDefinition struct {
	TypeName TypeName
}

// StructDefinition matches the definition of a particular struct given its fully qualified name.
func StructDefinition(typeName TypeName) *structDefinition {
	return &structDefinition{
		TypeName: typeName,
	}
}

func (s *structDefinition) ImpliesImported() []string {
	if path := s.TypeName.ImportPath(); path != "" {
		return []string{path}
	}
	return nil
}

func (s *structDefinition) Matches(ctx context.AspectContext) bool {
	if s.TypeName.pointer {
		// We can't ever match a pointer definition
		return false
	}

	spec, ok := ctx.Node().(*dst.TypeSpec)
	if !ok || spec.Name == nil || spec.Name.Name != s.TypeName.name {
		return false
	}

	if _, ok := spec.Type.(*dst.StructType); !ok {
		return false
	}

	return ctx.ImportPath() == s.TypeName.path
}

func (s *structDefinition) AsCode() jen.Code {
	return jen.Qual(pkgPath, "StructDefinition").Call(s.TypeName.AsCode())
}

type (
	StructLiteralMatch int
	structLiteral      struct {
<<<<<<< HEAD
		field    string
		typeName TypeName
		match    StructLiteralMatch
=======
		TypeName TypeName
		Field    string
		Match    StructLiteralMatch
>>>>>>> b1593a1e
	}
)

const (
	// StructLiteralMatchAny matches struct literals regardless of whether they are pointer or value.
	// [StructLiteral] join points specified with this match type may match [*dst.CompositeLit] or
	// [*dst.UnaryExpr] nodes.
	StructLiteralMatchAny StructLiteralMatch = iota
	// StructLiteralMatchValueOnly matches struct literals that are not pointers. [StructLiteral] join
	// points specified with this match type only ever match [*dst.CompositeLit] nodes.
	StructLiteralMatchValueOnly
	// StructLiteralMatchPointerOnly matches struct literals that are pointers. [StructLiteral] join
	// points specified with this match type only ever match [*dst.UnaryExpr] nodes.
	StructLiteralMatchPointerOnly
)

// StructLiteralField matches a specific field in struct literals of the designated type.
func StructLiteralField(typeName TypeName, field string) *structLiteral {
	return &structLiteral{
		TypeName: typeName,
		Field:    field,
	}
}

// StructLiteral matches struct literal expressions of the designated type, filtered by the
// specified match type.
func StructLiteral(typeName TypeName, match StructLiteralMatch) *structLiteral {
	return &structLiteral{
		TypeName: typeName,
		Match:    match,
	}
}

func (s *structLiteral) ImpliesImported() []string {
	if path := s.TypeName.ImportPath(); path != "" {
		return []string{path}
	}
	return nil
}

func (s *structLiteral) Matches(ctx context.AspectContext) bool {
	if s.Field == "" {
		switch s.Match {
		case StructLiteralMatchPointerOnly:
			// match only if the current node is equal to & and the underlying node matches
			// the struct literal we are looking for
			if expr, ok := ctx.Node().(*dst.UnaryExpr); ok && expr.Op == token.AND {
				return s.matchesLiteral(expr.X)
			}
			return false

		case StructLiteralMatchValueOnly:
			// do not match if the parent is equal to &
			if parent := ctx.Chain().Parent(); parent != nil {
				if expr, ok := parent.Node().(*dst.UnaryExpr); ok && expr.Op == token.AND {
					return false
				}
			}
			return s.matchesLiteral(ctx.Node())

		default:
			return s.matchesLiteral(ctx.Node())
		}
	}

	kve, ok := ctx.Node().(*dst.KeyValueExpr)
	if !ok {
		return false
	}

	if parent := ctx.Chain().Parent(); parent == nil || !s.matchesLiteral(parent.Node()) {
		return false
	}

	key, ok := kve.Key.(*dst.Ident)
	if !ok {
		return false
	}

	return key.Name == s.Field
}

func (s *structLiteral) matchesLiteral(node dst.Node) bool {
	lit, ok := node.(*dst.CompositeLit)
	if !ok {
		return false
	}
	return s.TypeName.Matches(lit.Type)
}

func (s *structLiteral) AsCode() jen.Code {
	if s.Field != "" {
		return jen.Qual(pkgPath, "StructLiteralField").Call(s.TypeName.AsCode(), jen.Lit(s.Field))
	}
	return jen.Qual(pkgPath, "StructLiteral").Call(s.TypeName.AsCode(), s.Match.asCode())
}

func init() {
	unmarshalers["struct-definition"] = func(node *yaml.Node) (Point, error) {
		var spec string
		if err := node.Decode(&spec); err != nil {
			return nil, err
		}

		tn, err := NewTypeName(spec)
		if err != nil {
			return nil, err
		}
		if tn.pointer {
			return nil, fmt.Errorf("struct-definition type must not be a pointer (got %q)", spec)
		}

		return StructDefinition(tn), nil
	}
	unmarshalers["struct-literal"] = func(node *yaml.Node) (Point, error) {
		var spec struct {
			Type  string
			Field string
			Match StructLiteralMatch
		}
		if err := node.Decode(&spec); err != nil {
			return nil, err
		}

		tn, err := NewTypeName(spec.Type)
		if err != nil {
			return nil, err
		}

		if spec.Field != "" {
			if spec.Match != StructLiteralMatchAny {
				return nil, fmt.Errorf("struct-literal.field is not allowed with struct-literal.match: %s", spec.Match)
			}
			return StructLiteralField(tn, spec.Field), nil
		}

		return StructLiteral(tn, spec.Match), nil
	}
}

var _ yaml.Unmarshaler = (*StructLiteralMatch)(nil)

func (s *StructLiteralMatch) UnmarshalYAML(node *yaml.Node) error {
	var name string
	if err := node.Decode(&name); err != nil {
		return err
	}

	switch name {
	case "any":
		*s = StructLiteralMatchAny
	case "value-only":
		*s = StructLiteralMatchValueOnly
	case "pointer-only":
		*s = StructLiteralMatchPointerOnly
	default:
		return fmt.Errorf("invalid struct-literal.match value: %q", name)
	}

	return nil
}

func (s StructLiteralMatch) String() string {
	switch s {
	case StructLiteralMatchAny:
		return "any"
	case StructLiteralMatchValueOnly:
		return "value-only"
	case StructLiteralMatchPointerOnly:
		return "pointer-only"
	default:
		panic(fmt.Errorf("invalid StructLiteralMatch(%d)", int(s)))
	}
}

func (s StructLiteralMatch) asCode() jen.Code {
	var constName string
	switch s {
	case StructLiteralMatchAny:
		constName = "StructLiteralMatchAny"
	case StructLiteralMatchValueOnly:
		constName = "StructLiteralMatchValueOnly"
	case StructLiteralMatchPointerOnly:
		constName = "StructLiteralMatchPointerOnly"
	default:
		panic(fmt.Errorf("invalid StructLiteralMatch(%d)", int(s)))
	}
	return jen.Qual(pkgPath, constName)
}<|MERGE_RESOLUTION|>--- conflicted
+++ resolved
@@ -58,15 +58,9 @@
 type (
 	StructLiteralMatch int
 	structLiteral      struct {
-<<<<<<< HEAD
-		field    string
-		typeName TypeName
-		match    StructLiteralMatch
-=======
 		TypeName TypeName
 		Field    string
 		Match    StructLiteralMatch
->>>>>>> b1593a1e
 	}
 )
 
