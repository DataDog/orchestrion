// Unless explicitly stated otherwise all files in this repository are licensed
// under the Apache License Version 2.0.
// This product includes software developed at Datadog (https://www.datadoghq.com/).
// Copyright 2023-present Datadog, Inc.

package goproxy

import (
	"fmt"
	"os"
	"os/exec"
	"strings"
	"syscall"

	"github.com/datadog/orchestrion/internal/log"
)

type config struct {
	toolexec string
}

type Option func(*config)

// WithToolexec forces a call to Run() to build with the -toolexec option when
// wrapping a build command
func WithToolexec(bin string, args ...string) Option {
	var buffer = strings.Builder{}
	if _, err := fmt.Fprintf(&buffer, "%q", bin); err != nil {
		// This is expected to never happen (short of running OOM, maybe?)
		panic(err)
	}

	for _, arg := range args {
		if buffer.Len() > 0 {
			buffer.WriteByte(' ')
		}
		// We are quoting all arguments to hopefully evade shell interpretation.
		if _, err := fmt.Fprintf(&buffer, "%q", arg); err != nil {
			// This is expected to never happen (short of running OOM, maybe?)
			panic(err)
		}
	}
	toolexec := buffer.String()
	buffer.Reset() // Dispose of the buffer's content so its memory can be recclaimed.
	return func(c *config) {
		c.toolexec = toolexec
	}
}

// Run takes a go directive (go build, go install, etc...) and applies
// changes specified through opts to the command before running it in a
// different process
func Run(goArgs []string, opts ...Option) error {
	var cfg config
	env := os.Environ()
	for _, opt := range opts {
		opt(&cfg)
	}

	goBin, err := GoBin()
	if err != nil {
		return fmt.Errorf("locating 'go' binary: %w", err)
	}

	// Pre-allocate space for extra arguments...
	argv := append(
		append(
			make([]string, 0, len(goArgs)+3),
			goBin,
		),
		goArgs...,
	)

	// The command may not be at index 0, if the `-C` flag is used (it is REQUIRED to occur first
	// before anything else on the go command)
	cmdIdx := 1
	for {
		if cmdIdx+2 < len(argv) && argv[cmdIdx] == "-C" {
			cmdIdx += 2
		} else if cmdIdx+1 < len(argv) && strings.HasPrefix(argv[cmdIdx], "-C") {
			cmdIdx++
		} else {
			break
		}
	}

	switch cmd := argv[cmdIdx]; cmd {
	// "go build" arguments are shared by build, clean, get, install, list, run, and test.
	case "build", "clean", "get", "install", "list", "run", "test":
		if cfg.toolexec != "" {
			log.Debugf("Adding -toolexec=%q argument\n", cfg.toolexec)

			oldLen := len(argv)
			// Add two slots to the argV array
			argv = append(argv, "", "")
			// Move all values after the cmdIdx 2 slots forward
			copy(argv[cmdIdx+3:], argv[cmdIdx+1:oldLen])
			// Fill in the two slots for toolexec.
			argv[cmdIdx+1] = "-toolexec"
			argv[cmdIdx+2] = cfg.toolexec
		}
	}

<<<<<<< HEAD
	log.Tracef("exec: %q\n", argv)
	return syscall.Exec(argv[0], argv, env)
=======
	return syscall.Exec(argV[0], argV, env)
>>>>>>> bf03c9e0
}

var goBinPath string

// GoBin returns the resolved path to the `go` command's binary. The result is cached to avoid
// looking it up multiple times. If the lookup fails, the error is returned and the result is not
// cached.
func GoBin() (string, error) {
	if goBinPath == "" {
		goBin, err := exec.LookPath("go")
		if err != nil {
			return "", err
		}
		goBinPath = goBin
	}
	return goBinPath, nil
}<|MERGE_RESOLUTION|>--- conflicted
+++ resolved
@@ -101,12 +101,8 @@
 		}
 	}
 
-<<<<<<< HEAD
 	log.Tracef("exec: %q\n", argv)
 	return syscall.Exec(argv[0], argv, env)
-=======
-	return syscall.Exec(argV[0], argV, env)
->>>>>>> bf03c9e0
 }
 
 var goBinPath string
