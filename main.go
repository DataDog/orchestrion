--- conflicted
+++ resolved
@@ -11,15 +11,8 @@
 	"path/filepath"
 	"strconv"
 
-<<<<<<< HEAD
-	"github.com/datadog/orchestrion/internal/ensure"
-	"github.com/datadog/orchestrion/internal/goenv"
-	"github.com/datadog/orchestrion/internal/goproxy"
-	"github.com/datadog/orchestrion/internal/injector/builtin"
-	"github.com/datadog/orchestrion/internal/jobserver"
-=======
 	"github.com/datadog/orchestrion/internal/cmd"
->>>>>>> 37578744
+	"github.com/datadog/orchestrion/internal/jobserver/client"
 	"github.com/datadog/orchestrion/internal/log"
 	"github.com/datadog/orchestrion/internal/version"
 	"github.com/urfave/cli/v2"
@@ -49,6 +42,17 @@
 		HideVersion: true,
 		Flags: []cli.Flag{
 			&cli.StringFlag{
+				Category: "Advanced",
+				Name:     "job-server-url",
+				EnvVars:  []string{client.ENV_VAR_JOBSERVER_URL},
+				Usage:    "Set the job server URL",
+				Hidden:   true, // Users don't normally need to use this.
+				Action: func(_ *cli.Context, url string) error {
+					// Forward the value to the environment variable, so that all child processes see it.
+					return os.Setenv(client.ENV_VAR_JOBSERVER_URL, url)
+				},
+			},
+			&cli.StringFlag{
 				Category: "Logging",
 				Name:     "log-level",
 				EnvVars:  []string{envVarOrchestrionLogLevel},
@@ -69,171 +73,23 @@
 			cmd.Pin,
 			cmd.Toolexec,
 			cmd.Version,
+			cmd.Server,
 		},
 	}
-<<<<<<< HEAD
-	cmd := os.Args[1]
-	args := make([]string, len(os.Args)-2)
-	copy(args, os.Args[2:])
-
-	switch cmd {
-	case "help":
-		printUsage(os.Args[0])
-		return
-	case "version":
-		if startupVersion := ensure.StartupVersion(); startupVersion != version.Tag {
-			fmt.Printf("%s (started via %s)\n", version.Tag, startupVersion)
-		} else {
-			fmt.Println(version.Tag)
-		}
-		return
-	case "pin":
-		if err := pinOrchestrion(); err != nil {
-			fmt.Fprintf(os.Stderr, "An error occurred: %v\n", err)
-			os.Exit(1)
-		}
-		return
-	case "go":
-		autoPinOrchestrion()
-		if err := goproxy.Run(args, goproxy.WithToolexec(orchestrionBinPath, "toolexec")); err != nil {
-			fmt.Fprintf(os.Stderr, "Error: %v\n", err)
-			os.Exit(1)
-		}
-		return
-	case "toolexec":
-		if len(args) == 0 {
-			fmt.Fprintf(os.Stderr, "Error: no arguments provided to `orchestrion toolexec`\n")
-			os.Exit(2)
-		}
-
-		proxyCmd := proxy.MustParseCommand(args)
-		defer proxyCmd.Close()
-		switch proxyCmd.Type() {
-		case proxy.CommandTypeCompile, proxy.CommandTypeLink:
-			// We only do `autoPinOrchestrion` in case the command is a "known" and interesting one. It is
-			// otherwise a waste of time and risks failing due to working directory issues. For example,
-			// the `asm` commands run with the current working directory set to the source tree of the
-			// package, whereas `compile` and `link` run in the directrory where the `go.mod` file is.
-			autoPinOrchestrion()
-		}
-
-		if proxyCmd.ShowVersion() {
-			if proxyCmd.Type() == proxy.CommandTypeOther {
-				// proxy.CommandTypeOther commands are not subject to any injection, so it is not useful to
-				// cache-bust their output artifacts when orchestrion somehow changes. We just run these
-				// as-is.
-				proxy.MustRunCommand(proxyCmd)
-				return
-			}
-
-			log.Tracef("Toolexec version command: %q\n", proxyCmd.Args())
-			fullVersion, err := toolexec.ComputeVersion(proxyCmd)
-			if err != nil {
-				fmt.Fprintf(os.Stderr, "Unable to compute version: %v\n", err)
-				os.Exit(1)
-			}
-			log.Tracef("Complete version output: %s\n", fullVersion)
-			fmt.Println(fullVersion)
-			return
-		}
-
-		log.Tracef("Toolexec original command: %q\n", proxyCmd.Args())
-		weaver := aspect.Weaver{ImportPath: os.Getenv("TOOLEXEC_IMPORTPATH")}
-		if err := proxy.ProcessCommand(proxyCmd, weaver.OnCompile); err != nil {
-			if errors.Is(err, proxy.ErrSkipCommand) {
-				log.Infof("SKIP: %q\n", proxyCmd.Args())
-				return
-			}
-			fmt.Fprintln(os.Stderr, err)
-			os.Exit(1)
-		}
-		if err := proxy.ProcessCommand(proxyCmd, weaver.OnCompileMain); err != nil {
-			if errors.Is(err, proxy.ErrSkipCommand) {
-				log.Infof("SKIP: %q\n", proxyCmd.Args())
-				return
-			}
-			fmt.Fprintln(os.Stderr, err)
-			os.Exit(1)
-		}
-		if err := proxy.ProcessCommand(proxyCmd, weaver.OnLink); err != nil {
-			if errors.Is(err, proxy.ErrSkipCommand) {
-				log.Infof("SKIP: %q\n", proxyCmd.Args())
-				return
-			}
-			fmt.Fprintln(os.Stderr, err)
-			os.Exit(1)
-		}
-
-		// Spacing so the final command is aligned with the original one...
-		log.Tracef("Toolexec final command:    %q\n", proxyCmd.Args())
-		proxy.MustRunCommand(proxyCmd)
-
-		return
-	case "warmup":
-		if goMod, err := goenv.GOMOD(); err == nil && goMod != "" {
-			// Ensure Orchestrion is pinned here...
-			autoPinOrchestrion()
-			log.Tracef("Warming up in the current module (%q)\n", goMod)
-		} else {
-			tmp, err := os.MkdirTemp("", "orchestrion-warmup-*")
-			if err != nil {
-				fmt.Fprintf(os.Stderr, "Unable to create temporary directory: %v\n", err)
-				os.Exit(1)
-			}
-			defer os.RemoveAll(tmp)
-			log.Tracef("Initializing warm-up module in %q\n", tmp)
-			var stderr bytes.Buffer
-			cmd := exec.Command("go", "mod", "init", "orchestrion-warmup")
-			cmd.Dir = tmp
-			cmd.Stderr = &stderr
-			if err := cmd.Run(); err != nil {
-				fmt.Fprintf(os.Stderr, "Unable to initialize temporary module (%q): %v\n", cmd.Args, err)
-				if stderr.Len() > 0 {
-					fmt.Fprintf(os.Stderr, "Error output:\n%s\n", stderr.String())
-				}
-				os.Exit(1)
-			}
-=======
 	// Run the CLI application
 	if err := app.Run(os.Args); err != nil {
 		fmt.Fprintln(os.Stderr, err)
 		os.Exit(-1)
 	}
 }
->>>>>>> 37578744
 
 var logLevelSet bool
 
-<<<<<<< HEAD
-			log.Tracef("Running `go build -v <modules>` in the temporary module...\n")
-			buildArgs := make([]string, 0, 3+len(args)+len(builtin.InjectedPaths))
-			buildArgs = append(buildArgs, "go", "build")
-			buildArgs = append(buildArgs, args...)
-			// All packages we may be instrumenting, plus the standard library.
-			buildArgs = append(buildArgs, "std")
-			buildArgs = append(buildArgs, builtin.InjectedPaths[:]...)
-			cmd = exec.Command(orchestrionBinPath, buildArgs...)
-			cmd.Dir = tmp
-			cmd.Stdout = os.Stdout
-			cmd.Stderr = os.Stderr
-			if err := cmd.Run(); err != nil {
-				fmt.Fprintf(os.Stderr, "Warm-up build failed (%q): %v\n", cmd.Args, err)
-				os.Exit(1)
-			}
-		}
-		return
-	case "server":
-		jobserver.Run(args)
-	default:
-		fmt.Fprintf(os.Stderr, "Unknown command '%s'\n\n", cmd)
-		printUsage(os.Args[0])
-=======
 func actionSetLogLevel(_ *cli.Context, level string) error {
 	if level, valid := log.LevelNamed(level); valid {
 		logLevelSet = true
 		log.SetLevel(level)
 		return nil
->>>>>>> 37578744
 	}
 	return fmt.Errorf("invalid log level specified: %q", level)
 }
