--- conflicted
+++ resolved
@@ -27,12 +27,6 @@
           # already one in the file, but as it currently is appended AFTER all other declarations in the file, it means
           # that it will be executed last (tracing contents of previous init functions will not be possible).
           template: |-
-<<<<<<< HEAD
-=======
-            //go:linkname __dd_civisibility_isCiVisibilityEnabled gopkg.in/DataDog/dd-trace-go.v1/internal/civisibility/integrations/gotesting.isCiVisibilityEnabled
-            func __dd_civisibility_isCiVisibilityEnabled() bool
-
->>>>>>> a7f00ee0
             func init() {
               tracer.Start(tracer.WithOrchestrion(map[string]string{"version": {{printf "%q" Version}}}))
             }
