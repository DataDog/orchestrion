// Unless explicitly stated otherwise all files in this repository are licensed
// under the Apache License Version 2.0.
// This product includes software developed at Datadog (https://www.datadoghq.com/).
// Copyright 2023-present Datadog, Inc.

package join

import (
	"fmt"
	"strings"

	"github.com/datadog/orchestrion/internal/injector/code"
	"github.com/datadog/orchestrion/internal/injector/node"
	"github.com/dave/dst"
	"github.com/dave/jennifer/jen"
	"gopkg.in/yaml.v3"
)

type (
	functionInformation struct {
<<<<<<< HEAD
		ImportPath  string
		Receiver    dst.Expr
		Name        string
		Type        *dst.FuncType
		Decorations []*dst.NodeDecs
=======
		ImportPath  string          // The import path of the package containing the function
		Name        string          // The name of the function (blank for function literal expressions)
		Type        *dst.FuncType   // The function's type signature
		Decorations []*dst.NodeDecs // The function's decoration chain
>>>>>>> b5dcde5c
	}

	FunctionOption interface {
		code.AsCode
		impliesImported() []string
		evaluate(*functionInformation) bool
	}

	funcDecl struct {
		opts []FunctionOption
	}
)

// Function matches function declaration nodes based on properties of
// their signature.
func Function(opts ...FunctionOption) *funcDecl {
	return &funcDecl{opts: opts}
}

func (s *funcDecl) ImpliesImported() (list []string) {
	for _, opt := range s.opts {
		list = append(list, opt.impliesImported()...)
	}
	return
}

func (s *funcDecl) Matches(chain *node.Chain) bool {
	info := functionInformation{
		ImportPath:  chain.ImportPath(),
		Decorations: []*dst.NodeDecs{chain.Decorations()},
	}

	if decl, ok := node.As[*dst.FuncDecl](chain); ok {
<<<<<<< HEAD
		if decl.Recv != nil && len(decl.Recv.List) == 1 {
			info.Receiver = decl.Recv.List[0].Type
		}
=======
>>>>>>> b5dcde5c
		info.Name = decl.Name.Name
		info.Type = decl.Type
	} else if lit, ok := node.As[*dst.FuncLit](chain); ok {
		info.Type = lit.Type
		if parent, ok := node.As[*dst.AssignStmt](chain.Parent()); ok {
			info.Decorations = append(info.Decorations, parent.Decorations())
		}
	} else {
		return false
	}

	for _, opt := range s.opts {
		if !opt.evaluate(&info) {
			return false
		}
	}

	return true
}

func (s *funcDecl) AsCode() jen.Code {
	return jen.Qual(pkgPath, "Function").CallFunc(func(g *jen.Group) {
		for _, opt := range s.opts {
			g.Line().Add(opt.AsCode())
		}
		g.Empty().Line()
	})
}

type funcName string

func Name(name string) FunctionOption {
	return funcName(name)
}

func (fo funcName) impliesImported() []string {
	return nil
}

func (fo funcName) evaluate(info *functionInformation) bool {
	return info.Name == string(fo)
}

func (fo funcName) AsCode() jen.Code {
	return jen.Qual(pkgPath, "Name").Call(jen.Lit(string(fo)))
}

type signature struct {
	args    []TypeName
	returns []TypeName
}

// Signature matches function declarations based on their arguments and return
// value types.
func Signature(args []TypeName, ret []TypeName) FunctionOption {
	return &signature{args: args, returns: ret}
}

func (fo *signature) impliesImported() (list []string) {
	for _, tn := range fo.args {
		if path := tn.ImportPath(); path != "" {
			list = append(list, path)
		}
	}
	for _, tn := range fo.returns {
		if path := tn.ImportPath(); path != "" {
			list = append(list, path)
		}
	}
	return
}

func (fo *signature) evaluate(info *functionInformation) bool {
	if info.Type.Results == nil || len(info.Type.Results.List) == 0 {
		if len(fo.returns) != 0 {
			return false
		}
	} else if len(info.Type.Results.List) != len(fo.returns) {
		return false
	} else {
		for i := 0; i < len(fo.returns); i++ {
			if !fo.returns[i].Matches(info.Type.Results.List[i].Type) {
				return false
			}
		}
	}

	if info.Type.Params == nil || len(info.Type.Params.List) == 0 {
		if len(fo.args) != 0 {
			return false
		}
	} else if len(info.Type.Params.List) != len(fo.args) {
		return false
	} else {
		for i := 0; i < len(fo.args); i++ {
			if !fo.args[i].Matches(info.Type.Params.List[i].Type) {
				return false
			}
		}
	}

	return true
}

func (fo *signature) AsCode() jen.Code {
	return jen.Qual(pkgPath, "Signature").CallFunc(func(g *jen.Group) {
		if len(fo.args) > 0 {
			g.Line().Index().Qual(pkgPath, "TypeName").ValuesFunc(func(g *jen.Group) {
				for _, arg := range fo.args {
					g.Add(arg.AsCode())
				}
			})
		} else {
			g.Line().Nil()
		}
		if len(fo.returns) > 0 {
			g.Line().Index().Qual(pkgPath, "TypeName").ValuesFunc(func(g *jen.Group) {
				for _, ret := range fo.returns {
					g.Add(ret.AsCode())
				}
			})
		} else {
			g.Line().Nil()
		}
		g.Empty().Line()
	})
}

type directive struct {
	name string
}

// Directive matches function declarations based on the presence of a leading
// directive comment.
func Directive(name string) FunctionOption {
	return &directive{name}
}

func (*directive) impliesImported() []string {
	return nil
}

func (fo *directive) evaluate(info *functionInformation) bool {
	for _, decs := range info.Decorations {
		for _, dec := range decs.Start {
			if dec == "//"+fo.name || strings.HasPrefix(dec, "//"+fo.name+" ") {
				return true
			}
		}
	}
	return false
}

func (fo *directive) AsCode() jen.Code {
	return jen.Qual(pkgPath, "Directive").Call(jen.Lit(fo.name))
}

type oneOfFunctions []FunctionOption

func OneOfFunctions(opts ...FunctionOption) oneOfFunctions {
	return oneOfFunctions(opts)
}

func (fo oneOfFunctions) impliesImported() (list []string) {
	// We can only assume a package is imported if all candidates imply it.
	counts := make(map[string]uint)
	for _, opt := range fo {
		for _, path := range opt.impliesImported() {
			counts[path]++
		}
	}

	total := uint(len(fo))
	list = make([]string, 0, len(counts))
	for path, count := range counts {
		if count == total {
			list = append(list, path)
		}
	}
	return
}

func (fo oneOfFunctions) evaluate(info *functionInformation) bool {
	for _, opt := range fo {
		if opt.evaluate(info) {
			return true
		}
	}
	return false
}

func (fo oneOfFunctions) AsCode() jen.Code {
	if len(fo) == 1 {
		return (fo)[0].AsCode()
	}

	return jen.Qual(pkgPath, "OneOfFunctions").CallFunc(func(g *jen.Group) {
		for _, opt := range fo {
			g.Line().Add(opt.AsCode())
		}
		g.Line().Empty()
	})
}

type receives struct {
	typeName TypeName
}

func Receives(typeName TypeName) FunctionOption {
	return &receives{typeName}
}

func (fo *receives) impliesImported() []string {
	if path := fo.typeName.ImportPath(); path != "" {
		return []string{path}
	}
	return nil
}

func (fo *receives) evaluate(info *functionInformation) bool {
	for _, param := range info.Type.Params.List {
		if fo.typeName.Matches(param.Type) {
			return true
		}
	}
	return false
}

func (fo *receives) AsCode() jen.Code {
	return jen.Qual(pkgPath, "Receives").Call(fo.typeName.AsCode())
}

type receiver struct {
	typeName TypeName
}

func Receiver(typeName TypeName) FunctionOption {
	return &receiver{typeName}
}

func (fo *receiver) evaluate(info *functionInformation) bool {
	return info.Receiver != nil && fo.typeName.MatchesDefinition(info.Receiver, info.ImportPath)
}

func (fo *receiver) impliesImported() []string {
	return nil
}

func (fo *receiver) AsCode() jen.Code {
	return jen.Qual(pkgPath, "Receiver").Call(fo.typeName.AsCode())
}

type funcBody struct {
	up *funcDecl
}

// FunctionBody returns the *dst.BlockStmt of the matched *dst.FuncDecl body.
func FunctionBody(up *funcDecl) *funcBody {
	if up == nil {
		panic("upstream FunctionDeclaration InjectionPoint cannot be nil")
	}
	return &funcBody{up: up}
}

func (s *funcBody) ImpliesImported() []string {
	return s.up.ImpliesImported()
}

func (s *funcBody) Matches(chain *node.Chain) bool {
	if parent := chain.Parent(); parent == nil || !s.up.Matches(parent) {
		return false
	}

	switch parent := chain.Parent().Node.(type) {
	case *dst.FuncDecl:
		return chain.Node == parent.Body
	case *dst.FuncLit:
		return chain.Node == parent.Body
	default:
		return false
	}
}

func (s *funcBody) AsCode() jen.Code {
	return jen.Qual(pkgPath, "FunctionBody").Call(s.up.AsCode())
}

func init() {
	unmarshalers["function-body"] = func(node *yaml.Node) (Point, error) {
		ip, err := FromYAML(node)
		if err != nil {
			return nil, err
		}
		up, ok := ip.(*funcDecl)
		if !ok {
			return nil, fmt.Errorf("line %d: function-body only supports function injection points", node.Content[1].Line)
		}
		return FunctionBody(up), nil
	}

	unmarshalers["function"] = func(node *yaml.Node) (Point, error) {
		var unmarshalOpts []unmarshalFuncDeclOption
		if err := node.Decode(&unmarshalOpts); err != nil {
			return nil, err
		}
		opts := make([]FunctionOption, len(unmarshalOpts))
		for i, opt := range unmarshalOpts {
			opts[i] = opt.FunctionOption
		}
		return Function(opts...), nil
	}
}

type unmarshalFuncDeclOption struct {
	FunctionOption
}

func (o *unmarshalFuncDeclOption) UnmarshalYAML(node *yaml.Node) error {
	if node.Kind != yaml.MappingNode {
		return fmt.Errorf("line %d: cannot unmarshal into a FuncDeclOption: not a mapping", node.Line)
	}

	if len(node.Content) != 2 {
		return fmt.Errorf("line %d: cannot unmarshal into a FuncDeclOption: not a singleton mapping", node.Line)
	}

	var key string
	if err := node.Content[0].Decode(&key); err != nil {
		return err
	}

	switch key {
	case "directive":
		var name string
		if err := node.Content[1].Decode(&name); err != nil {
			return err
		}
		o.FunctionOption = Directive(name)
	case "name":
		var name string
		if err := node.Content[1].Decode(&name); err != nil {
			return err
		}
		o.FunctionOption = Name(name)
	case "one-of":
		var opts []unmarshalFuncDeclOption
		if err := node.Content[1].Decode(&opts); err != nil {
			return err
		}
		matchers := make([]FunctionOption, len(opts))
		for i, opt := range opts {
			matchers[i] = opt.FunctionOption
		}
		o.FunctionOption = OneOfFunctions(matchers...)
	case "receiver":
		var arg string
		if err := node.Content[1].Decode(&arg); err != nil {
			return err
		}
		tn, err := NewTypeName(arg)
		if err != nil {
			return err
		}
		o.FunctionOption = Receiver(tn)
	case "receives":
		var arg string
		if err := node.Content[1].Decode(&arg); err != nil {
			return err
		}
		tn, err := NewTypeName(arg)
		if err != nil {
			return err
		}
		o.FunctionOption = Receives(tn)
	case "signature":
		var sig struct {
			Args  []string             `yaml:"args"`
			Ret   []string             `yaml:"returns"`
			Extra map[string]yaml.Node `yaml:",inline"`
		}
		if err := node.Content[1].Decode(&sig); err != nil {
			return err
		}
		if len(sig.Extra) != 0 {
			keys := make([]string, 0, len(sig.Extra))
			for key, val := range sig.Extra {
				keys = append(keys, fmt.Sprintf("%q (line %d)", key, val.Line))
			}
			return fmt.Errorf("unexpected keys: %s", strings.Join(keys, ", "))
		}

		var args []TypeName
		if len(sig.Args) > 0 {
			args = make([]TypeName, len(sig.Args))
			for i, a := range sig.Args {
				var err error
				if args[i], err = NewTypeName(a); err != nil {
					return err
				}
			}
		}

		var ret []TypeName
		if len(sig.Ret) > 0 {
			ret = make([]TypeName, len(sig.Ret))
			for i, r := range sig.Ret {
				var err error
				if ret[i], err = NewTypeName(r); err != nil {
					return err
				}
			}
		}

		o.FunctionOption = Signature(args, ret)
	default:
		return fmt.Errorf("line %d: unknown FuncDeclOption name: %q", node.Content[0].Line, key)
	}

	return nil
}<|MERGE_RESOLUTION|>--- conflicted
+++ resolved
@@ -18,18 +18,11 @@
 
 type (
 	functionInformation struct {
-<<<<<<< HEAD
-		ImportPath  string
-		Receiver    dst.Expr
-		Name        string
-		Type        *dst.FuncType
-		Decorations []*dst.NodeDecs
-=======
 		ImportPath  string          // The import path of the package containing the function
+		Receiver    dst.Expr        // The receiver if this is a method declaration
 		Name        string          // The name of the function (blank for function literal expressions)
 		Type        *dst.FuncType   // The function's type signature
 		Decorations []*dst.NodeDecs // The function's decoration chain
->>>>>>> b5dcde5c
 	}
 
 	FunctionOption interface {
@@ -63,12 +56,9 @@
 	}
 
 	if decl, ok := node.As[*dst.FuncDecl](chain); ok {
-<<<<<<< HEAD
 		if decl.Recv != nil && len(decl.Recv.List) == 1 {
 			info.Receiver = decl.Recv.List[0].Type
 		}
-=======
->>>>>>> b5dcde5c
 		info.Name = decl.Name.Name
 		info.Type = decl.Type
 	} else if lit, ok := node.As[*dst.FuncLit](chain); ok {
