// Unless explicitly stated otherwise all files in this repository are licensed
// under the Apache License Version 2.0.
// This product includes software developed at Datadog (https://www.datadoghq.com/).
// Copyright 2023-present Datadog, Inc.

package utils

import (
	"testing"

	"github.com/stretchr/testify/require"

	"orchestrion/integration/utils/agent"
	"orchestrion/integration/validator/trace"
)

//dd:orchestrion-enabled
const orchestrionEnabled = false

// TestCase describes the general contract for tests. Each package in this
// directory is expected to export a `TestCase` structure implementing this
// interface.
type TestCase interface {
	// Setup is called before the test is run. It should be used to prepare any
	// the test for execution, such as starting up services (e.g, databse servers)
	// or setting up test data. The Setup function can call `t.SkipNow()` to skip
	// the test entirely, for example if prerequisites of its dependencies are not
	// satisfied by the test environment.
	//
	// The tracer is not yet started when Setup is executed.
	Setup(*testing.T)

	// Run executes the test case after starting the tracer. This should perform
	// the necessary calls to produce trace information from injected
	// instrumentation, and assert on expected post-conditions (e.g, HTTP request
	// is expected to be successful, database call does not error out, etc...).
	// The tracer is shut down after the Run function returns, ensuring
	// outstanding spans are flushed to the agent.
	Run(*testing.T)

	// Teardown runs if `Setup` was executed successfully and did not call
	// `t.SkipNow()`. This can be used to clean up any resources created during
	// Setup, such as stopping services or deleting test data.
	Teardown(*testing.T)

	// ExpectedTraces returns a trace.Traces object describing all traces expected
	// to be produced by the `Run` function. There should be one entry per trace
	// root span expected to be produced. Every item in the returned `trace.Traces`
	// must match at least one trace received by the agent during the test run.
	ExpectedTraces() trace.Traces
}

func RunTest(t *testing.T, tc TestCase) {
	t.Helper()
	require.True(t, orchestrionEnabled, "this test suite must be run with orchestrion enabled")

	mockAgent := agent.New(t)

	t.Log("Running setup")
	tc.Setup(t)
	defer func() {
		t.Log("Running teardown")
		tc.Teardown(t)
	}()

<<<<<<< HEAD
	mockAgent.Start(t)

	t.Log("Running test")
	tc.Run(t)
=======
	sess, err := mockAgent.NewSession(t)
	require.NoError(t, err)

	t.Log("Running test")
	tc.Run(t)

	checkTraces(t, tc, sess)
}

func checkTraces(t *testing.T, tc TestCase, sess *agent.Session) {
	t.Helper()

	jsonTraces, err := sess.Close(t)
	require.NoError(t, err)

	var got trace.Traces
	require.NoError(t, trace.ParseRaw(jsonTraces, &got))
	t.Logf("Received %d traces", len(got))
	for i, tr := range got {
		t.Logf("[%d] Trace contains a total of %d spans:\n%v", i, tr.NumSpans(), tr)
	}
>>>>>>> 2af55965

	spans := mockAgent.Spans()
	for _, expected := range tc.ExpectedTraces() {
<<<<<<< HEAD
		expected.RequireAnyMatch(t, spans)
=======
		expected.RequireAnyMatch(t, got)
>>>>>>> 2af55965
	}
}<|MERGE_RESOLUTION|>--- conflicted
+++ resolved
@@ -63,41 +63,18 @@
 		tc.Teardown(t)
 	}()
 
-<<<<<<< HEAD
 	mockAgent.Start(t)
 
 	t.Log("Running test")
 	tc.Run(t)
-=======
-	sess, err := mockAgent.NewSession(t)
-	require.NoError(t, err)
 
-	t.Log("Running test")
-	tc.Run(t)
-
-	checkTraces(t, tc, sess)
-}
-
-func checkTraces(t *testing.T, tc TestCase, sess *agent.Session) {
-	t.Helper()
-
-	jsonTraces, err := sess.Close(t)
-	require.NoError(t, err)
-
-	var got trace.Traces
-	require.NoError(t, trace.ParseRaw(jsonTraces, &got))
+	got := mockAgent.Traces(t)
 	t.Logf("Received %d traces", len(got))
 	for i, tr := range got {
 		t.Logf("[%d] Trace contains a total of %d spans:\n%v", i, tr.NumSpans(), tr)
 	}
->>>>>>> 2af55965
 
-	spans := mockAgent.Spans()
 	for _, expected := range tc.ExpectedTraces() {
-<<<<<<< HEAD
-		expected.RequireAnyMatch(t, spans)
-=======
 		expected.RequireAnyMatch(t, got)
->>>>>>> 2af55965
 	}
 }