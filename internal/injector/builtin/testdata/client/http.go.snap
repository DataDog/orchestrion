//line samples/client/http.go:1:1
// Unless explicitly stated otherwise all files in this repository are licensed
// under the Apache License Version 2.0.
// This product includes software developed at Datadog (https://www.datadoghq.com/).
// Copyright 2023-present Datadog, Inc.

package main

import (
	"context"
	"log"
	"net/http"
	"net/url"
	"strings"
//line <generated>
	__orchestrion_instrument "github.com/datadog/orchestrion/instrument/net/http"
)

//line samples/client/http.go:16
<<<<<<< HEAD
func shortHandsWithContext(
//line <generated>:1
	__argument__0 context. //line samples/client/http.go:16
				Context) {
=======
func shortHandsWithContext(_arg_0 context.Context) {
>>>>>>> afc28d18
	resp, err :=
//line <generated>
		__orchestrion_instrument.Get(
			__argument__0,
//line samples/client/http.go:17
			"http://localhost:8080")
	if err != nil {
		log.Fatal(err)
	}
	resp.Body.Close()

	resp, err =
//line <generated>
		__orchestrion_instrument.Head(
			__argument__0,
//line samples/client/http.go:23
			"http://localhost:8080")
	if err != nil {
		log.Fatal(err)
	}
	resp.Body.Close()

	resp, err =
//line <generated>
		__orchestrion_instrument.Post(
			__argument__0,
//line samples/client/http.go:29
			"http://localhost:8080", "text/plain", strings.NewReader("Body"))
	if err != nil {
		log.Fatal(err)
	}
	resp.Body.Close()

	resp, err =
//line <generated>
		__orchestrion_instrument.PostForm(
			__argument__0,
//line samples/client/http.go:35
			"http://localhost:8080", url.Values{"key": {"value"}})
	if err != nil {
		log.Fatal(err)
	}
	resp.Body.Close()
}

func shortHandsWithRequest(__argument__0 *http.Request /* for context */) {
	resp, err :=
//line <generated>
		__orchestrion_instrument.Get(
			__argument__0.Context(),
//line samples/client/http.go:43
			"http://localhost:8080")
	if err != nil {
		log.Fatal(err)
	}
	resp.Body.Close()

	resp, err =
//line <generated>
		__orchestrion_instrument.Head(
			__argument__0.Context(),
//line samples/client/http.go:49
			"http://localhost:8080")
	if err != nil {
		log.Fatal(err)
	}
	resp.Body.Close()

	resp, err =
//line <generated>
		__orchestrion_instrument.Post(
			__argument__0.Context(),
//line samples/client/http.go:55
			"http://localhost:8080", "text/plain", strings.NewReader("Body"))
	if err != nil {
		log.Fatal(err)
	}
	resp.Body.Close()

	resp, err =
//line <generated>
		__orchestrion_instrument.PostForm(
			__argument__0.Context(),
//line samples/client/http.go:61
			"http://localhost:8080", url.Values{"key": {"value"}})
	if err != nil {
		log.Fatal(err)
	}
	resp.Body.Close()
}<|MERGE_RESOLUTION|>--- conflicted
+++ resolved
@@ -17,14 +17,7 @@
 )
 
 //line samples/client/http.go:16
-<<<<<<< HEAD
-func shortHandsWithContext(
-//line <generated>:1
-	__argument__0 context. //line samples/client/http.go:16
-				Context) {
-=======
-func shortHandsWithContext(_arg_0 context.Context) {
->>>>>>> afc28d18
+func shortHandsWithContext(__argument__0 context.Context) {
 	resp, err :=
 //line <generated>
 		__orchestrion_instrument.Get(
