# Unless explicitly stated otherwise all files in this repository are licensed
# under the Apache License Version 2.0.
# This product includes software developed at Datadog (https://www.datadoghq.com/).
# Copyright 2023-present Datadog, Inc.
%YAML 1.1
---
<<<<<<< HEAD
meta:
  name: runtime
  description: Operations that interact with Go's runtime system.
  icon: cog
  caveats: |-
    This configuration introduces a way to access the Goroutine Local Storage (GLS), which is not
    meant to be used directly by end-users. This is intended to be used only by tracer internals to
    enable trace context forwarding in places where a {{<godoc "context" "Context">}} value is not
    available.
aspects:
  # Provides access to the Goroutine Local Storage (GLS) for other aspects to use.
  - id: Insert Goroutine Local Storage (GLS) accessors
    join-point:
      struct-definition: runtime.g
    advice:
      - add-struct-field:
          name: __dd_gls
          type: any
      - inject-source-file: |-
          package runtime

          import (
            _ "unsafe" // for go:linkname
          )

          //go:linkname __dd_orchestrion_gls_get __dd_orchestrion_gls_get
          func __dd_orchestrion_gls_get() any {
            return getg().m.curg.__dd_gls
          }

=======
# Provides access to the Goroutine Local Storage (GLS) for other aspects to use.
- join-point:
    struct-definition: runtime.g
  advice:
    - add-blank-import: unsafe
    - add-struct-field:
        name: __dd_gls
        type: any
    - add-blank-import: unsafe # Needed for go:linkname
    - inject-declarations:
        template: |-
          //go:linkname __dd_orchestrion_gls_get __dd_orchestrion_gls_get
          func __dd_orchestrion_gls_get() any {
            return getg().m.curg.__dd_gls
          }

>>>>>>> 84600a2e
          //go:linkname __dd_orchestrion_gls_set __dd_orchestrion_gls_set
          func __dd_orchestrion_gls_set(val any) {
            getg().m.curg.__dd_gls = val
          }<|MERGE_RESOLUTION|>--- conflicted
+++ resolved
@@ -4,7 +4,7 @@
 # Copyright 2023-present Datadog, Inc.
 %YAML 1.1
 ---
-<<<<<<< HEAD
+# Provides access to the Goroutine Local Storage (GLS) for other aspects to use.
 meta:
   name: runtime
   description: Operations that interact with Go's runtime system.
@@ -15,45 +15,21 @@
     enable trace context forwarding in places where a {{<godoc "context" "Context">}} value is not
     available.
 aspects:
-  # Provides access to the Goroutine Local Storage (GLS) for other aspects to use.
-  - id: Insert Goroutine Local Storage (GLS) accessors
-    join-point:
+  - join-point:
       struct-definition: runtime.g
     advice:
       - add-struct-field:
           name: __dd_gls
           type: any
-      - inject-source-file: |-
-          package runtime
+      - add-blank-import: unsafe # Needed for go:linkname
+      - inject-declarations:
+          template: |-
+            //go:linkname __dd_orchestrion_gls_get __dd_orchestrion_gls_get
+            func __dd_orchestrion_gls_get() any {
+              return getg().m.curg.__dd_gls
+            }
 
-          import (
-            _ "unsafe" // for go:linkname
-          )
-
-          //go:linkname __dd_orchestrion_gls_get __dd_orchestrion_gls_get
-          func __dd_orchestrion_gls_get() any {
-            return getg().m.curg.__dd_gls
-          }
-
-=======
-# Provides access to the Goroutine Local Storage (GLS) for other aspects to use.
-- join-point:
-    struct-definition: runtime.g
-  advice:
-    - add-blank-import: unsafe
-    - add-struct-field:
-        name: __dd_gls
-        type: any
-    - add-blank-import: unsafe # Needed for go:linkname
-    - inject-declarations:
-        template: |-
-          //go:linkname __dd_orchestrion_gls_get __dd_orchestrion_gls_get
-          func __dd_orchestrion_gls_get() any {
-            return getg().m.curg.__dd_gls
-          }
-
->>>>>>> 84600a2e
-          //go:linkname __dd_orchestrion_gls_set __dd_orchestrion_gls_set
-          func __dd_orchestrion_gls_set(val any) {
-            getg().m.curg.__dd_gls = val
-          }+            //go:linkname __dd_orchestrion_gls_set __dd_orchestrion_gls_set
+            func __dd_orchestrion_gls_set(val any) {
+              getg().m.curg.__dd_gls = val
+            }