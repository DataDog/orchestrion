// Unless explicitly stated otherwise all files in this repository are licensed
// under the Apache License Version 2.0.
// This product includes software developed at Datadog (https://www.datadoghq.com/).
// Copyright 2023-present Datadog, Inc.

//go:build integration

package grpc

import (
	"context"
	"net"
	"orchestrion/integration/validator/trace"
	"testing"
	"time"

	"github.com/stretchr/testify/assert"
	"github.com/stretchr/testify/require"
	"google.golang.org/grpc"
	"google.golang.org/grpc/credentials/insecure"
	"google.golang.org/grpc/examples/helloworld/helloworld"
)

type TestCase struct {
	*grpc.Server
	addr string
}

func (tc *TestCase) Setup(t *testing.T) {
	lis, err := net.Listen("tcp", "127.0.0.1:0")
	require.NoError(t, err)
	tc.addr = lis.Addr().String()

	tc.Server = grpc.NewServer()
	helloworld.RegisterGreeterServer(tc.Server, &server{})

	go func() { assert.NoError(t, tc.Server.Serve(lis)) }()
}

<<<<<<< HEAD
func (tc *TestCase) Run(t *testing.T) {
	conn, err := grpc.NewClient(tc.addr, grpc.WithTransportCredentials(insecure.NewCredentials()))
=======
func (*TestCase) Run(t *testing.T) {
	conn, err := grpc.NewClient("127.0.0.1:9090", grpc.WithTransportCredentials(insecure.NewCredentials()))
>>>>>>> b11a1600
	require.NoError(t, err)
	defer func() { require.NoError(t, conn.Close()) }()

	ctx, cancel := context.WithTimeout(context.Background(), time.Second)
	defer cancel()

	client := helloworld.NewGreeterClient(conn)
	resp, err := client.SayHello(ctx, &helloworld.HelloRequest{Name: "rob"})
	require.NoError(t, err)
	require.Equal(t, "Hello rob", resp.GetMessage())
}

func (tc *TestCase) Teardown(*testing.T) {
	tc.Server.GracefulStop()
}

func (*TestCase) ExpectedTraces() trace.Spans {
	return trace.Spans{
		{
			Tags: map[string]any{
				"name":     "grpc.client",
				"service":  "grpc.client",
				"resource": "/helloworld.Greeter/SayHello",
				"type":     "rpc",
			},
			Children: trace.Spans{
				{
					Tags: map[string]any{
						"name":     "grpc.server",
						"service":  "grpc.server",
						"resource": "/helloworld.Greeter/SayHello",
						"type":     "rpc",
					},
				},
			},
		},
	}
}<|MERGE_RESOLUTION|>--- conflicted
+++ resolved
@@ -37,13 +37,8 @@
 	go func() { assert.NoError(t, tc.Server.Serve(lis)) }()
 }
 
-<<<<<<< HEAD
 func (tc *TestCase) Run(t *testing.T) {
 	conn, err := grpc.NewClient(tc.addr, grpc.WithTransportCredentials(insecure.NewCredentials()))
-=======
-func (*TestCase) Run(t *testing.T) {
-	conn, err := grpc.NewClient("127.0.0.1:9090", grpc.WithTransportCredentials(insecure.NewCredentials()))
->>>>>>> b11a1600
 	require.NoError(t, err)
 	defer func() { require.NoError(t, conn.Close()) }()
 
