--- conflicted
+++ resolved
@@ -19,11 +19,7 @@
 
 // typeCheck runs the Go type checker on the provided files, and returns the
 // Uses type information map that is built in the process.
-<<<<<<< HEAD
-func (i *Injector) typeCheck(fset *token.FileSet, files []parse.File) (map[*ast.Ident]types.Object, error) {
-=======
-func (i *Injector) typeCheck(fset *token.FileSet, files []*ast.File) (types.Info, error) {
->>>>>>> 4d4eb9ba
+func (i *Injector) typeCheck(fset *token.FileSet, files []parse.File) (types.Info, error) {
 	pkg := types.NewPackage(i.ImportPath, i.Name)
 	typeInfo := types.Info{
 		Uses:   make(map[*ast.Ident]types.Object),
@@ -36,7 +32,6 @@
 	}
 	checker := types.NewChecker(&checkerCfg, fset, pkg, &typeInfo)
 
-<<<<<<< HEAD
 	astFiles := make([]*ast.File, len(files))
 	for i, file := range files {
 		astFiles[i] = file.AstFile
@@ -46,14 +41,10 @@
 		// This is a workaround for the fact that the Go type checker does not return a specific unexported error type
 		// TODO: Ask better error typing from the Go team for the go/types package
 		if strings.Contains("package requires newer Go version", err.Error()) {
-			return nil, fmt.Errorf("orchestrion was built with Go version %s but package %q requires a newer go version, please reinstall and pin orchestrion with a newer Go version: type-checking files: %w", runtime.Version(), i.ImportPath, err)
+			return types.Info{}, fmt.Errorf("orchestrion was built with Go version %s but package %q requires a newer go version, please reinstall and pin orchestrion with a newer Go version: type-checking files: %w", runtime.Version(), i.ImportPath, err)
 		}
 
-		return nil, fmt.Errorf("type-checking files: %w", err)
-=======
-	if err := checker.Files(files); err != nil {
 		return types.Info{}, fmt.Errorf("type-checking files: %w", err)
->>>>>>> 4d4eb9ba
 	}
 
 	return typeInfo, nil
