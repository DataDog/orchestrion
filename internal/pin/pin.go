// Unless explicitly stated otherwise all files in this repository are licensed
// under the Apache License Version 2.0.
// This product includes software developed at Datadog (https://www.datadoghq.com/).
// Copyright 2023-present Datadog, Inc.

package pin

import (
	"bytes"
	"errors"
	"fmt"
	"go/parser"
	"go/token"
	goversion "go/version"
	"io"
	"io/fs"
	"os"
	"path/filepath"
	"strings"

	"github.com/DataDog/orchestrion/internal/goenv"
	"github.com/DataDog/orchestrion/internal/log"
	"github.com/DataDog/orchestrion/internal/version"
	"github.com/dave/dst"
	"github.com/dave/dst/decorator"
	"golang.org/x/tools/go/packages"
)

const (
	orchestrionImportPath     = "github.com/DataDog/orchestrion"
	orchestrionInstrumentPath = orchestrionImportPath + "/instrument"
<<<<<<< HEAD
	OrchestrionToolGo         = "orchestrion.tool.go"
=======
	orchestrionToolGo         = "orchestrion.tool.go"
>>>>>>> 3d60a259
	orchestrionDotYML         = "orchestrion.yml"
)

type Options struct {
<<<<<<< HEAD
	// Writer is the write to send output of the command to.
	Writer io.Writer
	// ErrWriter is the writer to send error messages to.
	ErrWriter io.Writer

	// NoGenerate disables emitting a `//go:generate` directive (which is
	// otherwise emitted to facilitate automated upkeep of the contents of the
	// [OrchestrionToolGo] file).
	NoGenerate bool
	// NoPrune disables removing unnecessary imports from the [OrchestrionToolGo]
	// file. It will instead only print warnings about these.
	NoPrune bool
}

// PinOrchestrion applies or update the orchestrion pin file in the current
// working directory, according to the supplied [Options].
func PinOrchestrion(opts Options) error {
	goMod, err := goenv.GOMOD()
	if err != nil {
		return fmt.Errorf("getting GOMOD: %w", err)
	}

	toolFile := filepath.Join(goMod, "..", OrchestrionToolGo)
	var dstFile *dst.File
	if src, err := os.ReadFile(toolFile); err != nil {
		if !errors.Is(err, fs.ErrNotExist) {
			return fmt.Errorf("reading %q: %w", toolFile, err)
		}
		dstFile = &dst.File{
			Decs: dst.FileDecorations{
				NodeDecs: dst.NodeDecs{
					Start: dst.Decorations{
						"// This file was created by `orchestrion pin`, and is used to ensure the",
						"// `go.mod` file contains the necessary entries to ensure repeatable builds when",
						"// using `orchestrion`. It is also used to set up which tracer integrations are",
						"// enabled.",
						"\n",
						"//go:build tools",
						"\n",
					},
				},
			},
			Name: &dst.Ident{Name: "tools"},
		}
	} else {
		fset := token.NewFileSet()
		astFile, err := parser.ParseFile(fset, toolFile, src, parser.ParseComments)
		if err != nil {
			return fmt.Errorf("parsing %q: %w", toolFile, err)
		}
		dstFile, err = decorator.DecorateFile(fset, astFile)
		if err != nil {
			return fmt.Errorf("decorating %q: %w", toolFile, err)
		}
	}

	importSet, err := opts.updateToolFile(dstFile)
	if err != nil {
		return fmt.Errorf("updating %s file AST: %w", OrchestrionToolGo, err)
	}

	if err := writeUpdated(toolFile, dstFile); err != nil {
		return fmt.Errorf("updating %q: %w", toolFile, err)
	}

	// Add the current version of orchestrion to the `go.mod` file.
	var edits []goModEdit
	curMod, err := parse(goMod)
	if err != nil {
		return fmt.Errorf("parsing %q: %w", goMod, err)
	}
	if goversion.Compare(fmt.Sprintf("go%s", curMod.Go), "go1.22.0") < 0 {
		edits = append(edits, goModVersion("1.22.0"))
	}
	if !curMod.requires(orchestrionImportPath) {
		edits = append(edits, goModRequire{Path: orchestrionImportPath, Version: version.Tag})
	}
	if err := runGoModEdit(goMod, edits...); err != nil {
		return fmt.Errorf("editing %q: %w", goMod, err)
	}

	pruned, err := opts.pruneImports(importSet)
	if err != nil {
		return fmt.Errorf("pruning imports from %q: %w", toolFile, err)
	}

	if pruned {
		// Run "go mod tidy" to ensure the `go.mod` file is up-to-date with detected dependencies.
		if err := runGoMod("tidy", goMod, nil); err != nil {
			return fmt.Errorf("running `go mod tidy`: %w", err)
		}
	}

	// Restore the previous toolchain directive if `go mod tidy` had the nerve to touch it...
	if err := runGoModEdit(goMod, curMod.Toolchain); err != nil {
		return fmt.Errorf("restoring toolchain directive: %w", err)
	}

	return nil
}

// updateToolFile updates the provided [*dst.File] according to the receiving
// [*Options], adding any new imports necessary. It returns the up-to-date
// [*importSet] for the file.
func (opts *Options) updateToolFile(file *dst.File) (*importSet, error) {
	opts.updateGoGenerateDirective(file)

	importSet := importSetFrom(file)

	if spec, isNew := importSet.Add(orchestrionImportPath); isNew {
		spec.Decs.Before = dst.NewLine
		spec.Decs.Start.Append(
			"// Ensures `orchestrion` is present in `go.mod` so that builds are repeatable.",
			"// Do not remove.",
		)
		spec.Decs.After = dst.NewLine
	}

	spec, isNew := importSet.Add(orchestrionInstrumentPath)
	if isNew {
		spec.Decs.Before = dst.NewLine
		spec.Decs.Start.Append(
			"// Provides integrations for essential `orchestrion` features. Most users",
			"// should not remove this integration.",
		)
		spec.Decs.After = dst.NewLine
	}
	spec.Decs.End.Replace("// integration")

	return importSet, nil
}

// updateGoGenerateDirective adds, updates, or removes the `//go:generate`
// directive from the [*dst.File] according to the receiving [*Options].
func (opts *Options) updateGoGenerateDirective(file *dst.File) {
	const prefix = "//go:generate go run github.com/DataDog/orchestrion pin"

	var newDirective string
	if !opts.NoGenerate {
		newDirective = prefix
		// TODO: Add additional CLI arguments here
	}

	found := false
	dst.Walk(
		dstNodeVisitor(func(node dst.Node) bool {
			switch node := node.(type) {
			case *dst.File, dst.Decl:
				decs := node.Decorations()
				for i, dec := range decs.Start {
					if dec != prefix && !strings.HasPrefix(dec, prefix+" ") {
						continue
					}
					decs.Start[i] = newDirective
					found = true
				}
				for i, dec := range decs.End {
					if dec != prefix && !strings.HasPrefix(dec, prefix+" ") {
						continue
					}
					found = true
					decs.End[i] = newDirective
				}
				return true
			default:
				return false
			}
		}),
		file,
	)

	if found || newDirective == "" {
		return
	}

	file.Decs.Start.Append("\n", newDirective, "\n")
}

// pruneImports removes unnecessary or invalid imports from the provided
// [*importSet]; unless the [*Options.NoPrune] field is true, in which case it
// only outputs a message informing the user about uncalled for imports.
func (opts *Options) pruneImports(importSet *importSet) (bool, error) {
	pkgs, err := packages.Load(
		&packages.Config{
			BuildFlags: []string{"-toolexec="},
			Logf:       func(format string, args ...any) { log.Tracef(format+"\n", args...) },
			Mode:       packages.NeedName | packages.NeedFiles,
		},
		importSet.Except(orchestrionImportPath, orchestrionInstrumentPath)...,
	)
	if err != nil {
		return false, fmt.Errorf("pruneImports: %w", err)
	}

=======
	// Writer is the writer to send output of the command to.
	Writer io.Writer
	// ErrWriter is the writer to send error messages to.
	ErrWriter io.Writer

	// NoGenerate disables emitting a `//go:generate` directive (which is
	// otherwise emitted to facilitate automated upkeep of the contents of the
	// [orchestrionToolGo] file).
	NoGenerate bool
	// NoPrune disables removing unnecessary imports from the [orchestrionToolGo]
	// file. It will instead only print warnings about these.
	NoPrune bool
}

// parseOrchestrionToolGo reads the contents of the orchestrion tool file at the given path
// and returns the corresponding [*dst.File]
func parseOrchestrionToolGo(path string) (*dst.File, error) {
	src, err := os.ReadFile(path)
	if err != nil {
		return nil, fmt.Errorf("reading %q: %w", path, err)
	}

	fset := token.NewFileSet()
	astFile, err := parser.ParseFile(fset, path, src, parser.ParseComments)
	if err != nil {
		return nil, fmt.Errorf("parsing %q: %w", path, err)
	}
	dstFile, err := decorator.DecorateFile(fset, astFile)
	if err != nil {
		return nil, fmt.Errorf("decorating %q: %w", path, err)
	}

	return dstFile, nil
}

// defaultOrchestrionToolGo returns the default content of the orchestrion tool file when none is found.
func defaultOrchestrionToolGo() *dst.File {
	return &dst.File{
		Decs: dst.FileDecorations{
			NodeDecs: dst.NodeDecs{
				Start: dst.Decorations{
					"// This file was created by `orchestrion pin`, and is used to ensure the",
					"// `go.mod` file contains the necessary entries to ensure repeatable builds when",
					"// using `orchestrion`. It is also used to set up which integrations are enabled.",
					"\n",
					"//go:build tools",
					"\n",
				},
			},
		},
		Name: &dst.Ident{Name: "tools"},
	}
}

// PinOrchestrion applies or update the orchestrion pin file in the current
// working directory, according to the supplied [Options].
func PinOrchestrion(opts Options) error {
	goMod, err := goenv.GOMOD()
	if err != nil {
		return fmt.Errorf("getting GOMOD: %w", err)
	}

	toolFile := filepath.Join(goMod, "..", orchestrionToolGo)
	dstFile, err := parseOrchestrionToolGo(toolFile)
	if errors.Is(err, os.ErrNotExist) {
		log.Debugf("no %q file found, creating a new one", orchestrionToolGo)
		dstFile = defaultOrchestrionToolGo()
	}

	updateGoGenerateDirective(opts.NoGenerate, dstFile)

	importSet, err := updateToolFile(dstFile)
	if err != nil {
		return fmt.Errorf("updating %s file AST: %w", orchestrionToolGo, err)
	}

	if err := writeUpdated(toolFile, dstFile); err != nil {
		return fmt.Errorf("updating %q: %w", toolFile, err)
	}

	// Add the current version of orchestrion to the `go.mod` file.
	var edits []goModEdit
	curMod, err := parseGoMod(goMod)
	if err != nil {
		return fmt.Errorf("parsing %q: %w", goMod, err)
	}
	if goversion.Compare(fmt.Sprintf("go%s", curMod.Go), "go1.22.0") < 0 {
		edits = append(edits, goModVersion("1.22.0"))
	}
	if !curMod.requires(orchestrionImportPath) {
		edits = append(edits, goModRequire{Path: orchestrionImportPath, Version: version.Tag})
	}
	if err := runGoModEdit(goMod, edits...); err != nil {
		return fmt.Errorf("editing %q: %w", goMod, err)
	}

	pruned, err := pruneImports(importSet, opts)
	if err != nil {
		return fmt.Errorf("pruning imports from %q: %w", toolFile, err)
	}

	if pruned {
		// Run "go mod tidy" to ensure the `go.mod` file is up-to-date with detected dependencies.
		if err := runGoMod("tidy", goMod, nil); err != nil {
			return fmt.Errorf("running `go mod tidy`: %w", err)
		}
	}

	// Restore the previous toolchain directive if `go mod tidy` had the nerve to touch it...
	if err := runGoModEdit(goMod, curMod.Toolchain); err != nil {
		return fmt.Errorf("restoring toolchain directive: %w", err)
	}

	return nil
}

// updateToolFile updates the provided [*dst.File] according to the receiving
// [*Options], adding any new imports necessary. It returns the up-to-date
// [*importSet] for the file.
func updateToolFile(file *dst.File) (*importSet, error) {
	importSet := importSetFrom(file)

	if spec, isNew := importSet.Add(orchestrionImportPath); isNew {
		spec.Decs.Before = dst.NewLine
		spec.Decs.Start.Append(
			"// Ensures `orchestrion` is present in `go.mod` so that builds are repeatable.",
			"// Do not remove.",
		)
		spec.Decs.After = dst.NewLine
	}

	spec, isNew := importSet.Add(orchestrionInstrumentPath)
	if isNew {
		spec.Decs.Before = dst.NewLine
		spec.Decs.Start.Append(
			"// Provides integrations for essential `orchestrion` features. Most users",
			"// should not remove this integration.",
		)
		spec.Decs.After = dst.NewLine
	}
	spec.Decs.End.Replace("// integration")

	return importSet, nil
}

// updateGoGenerateDirective adds, updates, or removes the `//go:generate`
// directive from the [*dst.File] according to the receiving [*Options].
func updateGoGenerateDirective(noGenerate bool, file *dst.File) {
	const prefix = "//go:generate go run github.com/DataDog/orchestrion pin"

	newDirective := ""
	if !noGenerate {
		newDirective = prefix
		// TODO: Add additional CLI arguments here
	}

	found := false
	dst.Walk(
		dstNodeVisitor(func(node dst.Node) bool {
			switch node := node.(type) {
			case *dst.File, dst.Decl:
				decs := node.Decorations()
				for i, dec := range decs.Start {
					if dec != prefix && !strings.HasPrefix(dec, prefix+" ") {
						continue
					}
					found = true
					decs.Start[i] = newDirective
				}
				for i, dec := range decs.End {
					if dec != prefix && !strings.HasPrefix(dec, prefix+" ") {
						continue
					}
					found = true
					decs.End[i] = newDirective
				}
				return true
			default:
				return false
			}
		}),
		file,
	)

	if found || newDirective == "" {
		return
	}

	file.Decs.Start.Append("\n", newDirective, "\n")
}

// pruneImports removes unnecessary or invalid imports from the provided
// [*importSet]; unless the [*Options.NoPrune] field is true, in which case it
// only outputs a message informing the user about uncalled-for imports.
func pruneImports(importSet *importSet, opts Options) (bool, error) {
	pkgs, err := packages.Load(
		&packages.Config{
			BuildFlags: []string{"-toolexec="},
			Logf:       func(format string, args ...any) { log.Tracef(format+"\n", args...) },
			Mode:       packages.NeedName | packages.NeedFiles,
		},
		importSet.Except(orchestrionImportPath, orchestrionInstrumentPath)...,
	)
	if err != nil {
		return false, fmt.Errorf("pruneImports: %w", err)
	}

>>>>>>> 3d60a259
	var pruned bool
	for _, pkg := range pkgs {
		var someFile string
		for _, set := range [][]string{pkg.GoFiles, pkg.IgnoredFiles, pkg.OtherFiles} {
			if len(set) == 0 {
				continue
			}
			someFile = set[0]
		}
		// There is no compilation unit in this package, so it cannot have integrations.
		if someFile == "" {
<<<<<<< HEAD
			pruned = pruned || opts.pruneImport(importSet, pkg.PkgPath, "the package contains no Go source files")
=======
			pruned = pruneImport(importSet, pkg.PkgPath, "the package contains no source files", opts) || pruned
>>>>>>> 3d60a259
			continue
		}
		integrationsFile := filepath.Join(someFile, "..", orchestrionDotYML)
		if _, err := os.Stat(integrationsFile); err != nil {
			if errors.Is(err, fs.ErrNotExist) {
<<<<<<< HEAD
				pruned = pruned || opts.pruneImport(importSet, pkg.PkgPath, "there is no "+orchestrionDotYML+" file in this package")
=======
				pruned = pruneImport(importSet, pkg.PkgPath, "there is no "+orchestrionDotYML+" file in this package", opts) || pruned
>>>>>>> 3d60a259
				continue
			}
		}
		importSet.Find(pkg.PkgPath).Decs.End.Replace("// integration")
<<<<<<< HEAD
	}

	return pruned, nil
}

// pruneImport prunes a single import from the supplied [*importSet], unless
// [*Options.NoPrune] is set, in which case it prints a warning using the
// provided `reason` message.
func (opts *Options) pruneImport(importSet *importSet, path string, reason string) bool {
	if opts.NoPrune {
		spec := importSet.Find(path)
		if spec == nil {
			// Nothing to do... already removed!
			return false
		}

		_, _ = fmt.Fprintf(opts.Writer, "unnecessary import of %q: %v\n", path, reason)
		spec.Decs.End.Clear() // Remove the // integration comment.

		return false
	}

	if importSet.Remove(path) {
		_, _ = fmt.Fprintf(opts.Writer, "removing unnecessary import of %q: %v\n", path, reason)
	}
=======
	}

	return pruned, nil
}

// pruneImport prunes a single import from the supplied [*importSet], unless
// [*Options.NoPrune] is set, in which case it prints a warning using the
// provided `reason` message.
func pruneImport(importSet *importSet, path string, reason string, opts Options) bool {
	if opts.NoPrune {
		spec := importSet.Find(path)
		if spec == nil {
			// Nothing to do... already removed!²
			return false
		}

		_, _ = fmt.Fprintf(opts.Writer, "unnecessary import of %q: %v\n", path, reason)
		spec.Decs.End.Clear() // Remove the // integration comment.

		return false
	}

	if importSet.Remove(path) {
		_, _ = fmt.Fprintf(opts.Writer, "removing unnecessary import of %q: %v\n", path, reason)
	}
>>>>>>> 3d60a259
	return true
}

// writeUpdated writes the updated AST to the given file, using a temporary file
// to write the content before renaming it, to maximize atomicity of the update.
func writeUpdated(filename string, file *dst.File) error {
	var src bytes.Buffer
	if err := decorator.Fprint(&src, file); err != nil {
		return fmt.Errorf("formatting source code for %q: %w", filename, err)
	}

	tmpFile, err := os.CreateTemp(filepath.Dir(filename), filepath.Base(filename)+".*")
	if err != nil {
		return fmt.Errorf("creating temporary file for %q: %w", filename, err)
	}

	tmpFilename := tmpFile.Name()
	if _, err := io.Copy(tmpFile, &src); err != nil {
		return errors.Join(fmt.Errorf("writing to temporary file %q: %w", tmpFilename, err), tmpFile.Close())
	}

	if err := tmpFile.Close(); err != nil {
		return fmt.Errorf("closing %q: %w", tmpFilename, err)
	}

	if err := os.Rename(tmpFilename, filename); err != nil {
		return fmt.Errorf("renaming %q => %q: %w", tmpFilename, filename, err)
	}

	return nil
}

type dstNodeVisitor func(dst.Node) bool

func (v dstNodeVisitor) Visit(node dst.Node) dst.Visitor {
	if v(node) {
		return v
	}
	return nil
}<|MERGE_RESOLUTION|>--- conflicted
+++ resolved
@@ -29,211 +29,11 @@
 const (
 	orchestrionImportPath     = "github.com/DataDog/orchestrion"
 	orchestrionInstrumentPath = orchestrionImportPath + "/instrument"
-<<<<<<< HEAD
-	OrchestrionToolGo         = "orchestrion.tool.go"
-=======
 	orchestrionToolGo         = "orchestrion.tool.go"
->>>>>>> 3d60a259
 	orchestrionDotYML         = "orchestrion.yml"
 )
 
 type Options struct {
-<<<<<<< HEAD
-	// Writer is the write to send output of the command to.
-	Writer io.Writer
-	// ErrWriter is the writer to send error messages to.
-	ErrWriter io.Writer
-
-	// NoGenerate disables emitting a `//go:generate` directive (which is
-	// otherwise emitted to facilitate automated upkeep of the contents of the
-	// [OrchestrionToolGo] file).
-	NoGenerate bool
-	// NoPrune disables removing unnecessary imports from the [OrchestrionToolGo]
-	// file. It will instead only print warnings about these.
-	NoPrune bool
-}
-
-// PinOrchestrion applies or update the orchestrion pin file in the current
-// working directory, according to the supplied [Options].
-func PinOrchestrion(opts Options) error {
-	goMod, err := goenv.GOMOD()
-	if err != nil {
-		return fmt.Errorf("getting GOMOD: %w", err)
-	}
-
-	toolFile := filepath.Join(goMod, "..", OrchestrionToolGo)
-	var dstFile *dst.File
-	if src, err := os.ReadFile(toolFile); err != nil {
-		if !errors.Is(err, fs.ErrNotExist) {
-			return fmt.Errorf("reading %q: %w", toolFile, err)
-		}
-		dstFile = &dst.File{
-			Decs: dst.FileDecorations{
-				NodeDecs: dst.NodeDecs{
-					Start: dst.Decorations{
-						"// This file was created by `orchestrion pin`, and is used to ensure the",
-						"// `go.mod` file contains the necessary entries to ensure repeatable builds when",
-						"// using `orchestrion`. It is also used to set up which tracer integrations are",
-						"// enabled.",
-						"\n",
-						"//go:build tools",
-						"\n",
-					},
-				},
-			},
-			Name: &dst.Ident{Name: "tools"},
-		}
-	} else {
-		fset := token.NewFileSet()
-		astFile, err := parser.ParseFile(fset, toolFile, src, parser.ParseComments)
-		if err != nil {
-			return fmt.Errorf("parsing %q: %w", toolFile, err)
-		}
-		dstFile, err = decorator.DecorateFile(fset, astFile)
-		if err != nil {
-			return fmt.Errorf("decorating %q: %w", toolFile, err)
-		}
-	}
-
-	importSet, err := opts.updateToolFile(dstFile)
-	if err != nil {
-		return fmt.Errorf("updating %s file AST: %w", OrchestrionToolGo, err)
-	}
-
-	if err := writeUpdated(toolFile, dstFile); err != nil {
-		return fmt.Errorf("updating %q: %w", toolFile, err)
-	}
-
-	// Add the current version of orchestrion to the `go.mod` file.
-	var edits []goModEdit
-	curMod, err := parse(goMod)
-	if err != nil {
-		return fmt.Errorf("parsing %q: %w", goMod, err)
-	}
-	if goversion.Compare(fmt.Sprintf("go%s", curMod.Go), "go1.22.0") < 0 {
-		edits = append(edits, goModVersion("1.22.0"))
-	}
-	if !curMod.requires(orchestrionImportPath) {
-		edits = append(edits, goModRequire{Path: orchestrionImportPath, Version: version.Tag})
-	}
-	if err := runGoModEdit(goMod, edits...); err != nil {
-		return fmt.Errorf("editing %q: %w", goMod, err)
-	}
-
-	pruned, err := opts.pruneImports(importSet)
-	if err != nil {
-		return fmt.Errorf("pruning imports from %q: %w", toolFile, err)
-	}
-
-	if pruned {
-		// Run "go mod tidy" to ensure the `go.mod` file is up-to-date with detected dependencies.
-		if err := runGoMod("tidy", goMod, nil); err != nil {
-			return fmt.Errorf("running `go mod tidy`: %w", err)
-		}
-	}
-
-	// Restore the previous toolchain directive if `go mod tidy` had the nerve to touch it...
-	if err := runGoModEdit(goMod, curMod.Toolchain); err != nil {
-		return fmt.Errorf("restoring toolchain directive: %w", err)
-	}
-
-	return nil
-}
-
-// updateToolFile updates the provided [*dst.File] according to the receiving
-// [*Options], adding any new imports necessary. It returns the up-to-date
-// [*importSet] for the file.
-func (opts *Options) updateToolFile(file *dst.File) (*importSet, error) {
-	opts.updateGoGenerateDirective(file)
-
-	importSet := importSetFrom(file)
-
-	if spec, isNew := importSet.Add(orchestrionImportPath); isNew {
-		spec.Decs.Before = dst.NewLine
-		spec.Decs.Start.Append(
-			"// Ensures `orchestrion` is present in `go.mod` so that builds are repeatable.",
-			"// Do not remove.",
-		)
-		spec.Decs.After = dst.NewLine
-	}
-
-	spec, isNew := importSet.Add(orchestrionInstrumentPath)
-	if isNew {
-		spec.Decs.Before = dst.NewLine
-		spec.Decs.Start.Append(
-			"// Provides integrations for essential `orchestrion` features. Most users",
-			"// should not remove this integration.",
-		)
-		spec.Decs.After = dst.NewLine
-	}
-	spec.Decs.End.Replace("// integration")
-
-	return importSet, nil
-}
-
-// updateGoGenerateDirective adds, updates, or removes the `//go:generate`
-// directive from the [*dst.File] according to the receiving [*Options].
-func (opts *Options) updateGoGenerateDirective(file *dst.File) {
-	const prefix = "//go:generate go run github.com/DataDog/orchestrion pin"
-
-	var newDirective string
-	if !opts.NoGenerate {
-		newDirective = prefix
-		// TODO: Add additional CLI arguments here
-	}
-
-	found := false
-	dst.Walk(
-		dstNodeVisitor(func(node dst.Node) bool {
-			switch node := node.(type) {
-			case *dst.File, dst.Decl:
-				decs := node.Decorations()
-				for i, dec := range decs.Start {
-					if dec != prefix && !strings.HasPrefix(dec, prefix+" ") {
-						continue
-					}
-					decs.Start[i] = newDirective
-					found = true
-				}
-				for i, dec := range decs.End {
-					if dec != prefix && !strings.HasPrefix(dec, prefix+" ") {
-						continue
-					}
-					found = true
-					decs.End[i] = newDirective
-				}
-				return true
-			default:
-				return false
-			}
-		}),
-		file,
-	)
-
-	if found || newDirective == "" {
-		return
-	}
-
-	file.Decs.Start.Append("\n", newDirective, "\n")
-}
-
-// pruneImports removes unnecessary or invalid imports from the provided
-// [*importSet]; unless the [*Options.NoPrune] field is true, in which case it
-// only outputs a message informing the user about uncalled for imports.
-func (opts *Options) pruneImports(importSet *importSet) (bool, error) {
-	pkgs, err := packages.Load(
-		&packages.Config{
-			BuildFlags: []string{"-toolexec="},
-			Logf:       func(format string, args ...any) { log.Tracef(format+"\n", args...) },
-			Mode:       packages.NeedName | packages.NeedFiles,
-		},
-		importSet.Except(orchestrionImportPath, orchestrionInstrumentPath)...,
-	)
-	if err != nil {
-		return false, fmt.Errorf("pruneImports: %w", err)
-	}
-
-=======
 	// Writer is the writer to send output of the command to.
 	Writer io.Writer
 	// ErrWriter is the writer to send error messages to.
@@ -441,7 +241,6 @@
 		return false, fmt.Errorf("pruneImports: %w", err)
 	}
 
->>>>>>> 3d60a259
 	var pruned bool
 	for _, pkg := range pkgs {
 		var someFile string
@@ -453,52 +252,17 @@
 		}
 		// There is no compilation unit in this package, so it cannot have integrations.
 		if someFile == "" {
-<<<<<<< HEAD
-			pruned = pruned || opts.pruneImport(importSet, pkg.PkgPath, "the package contains no Go source files")
-=======
 			pruned = pruneImport(importSet, pkg.PkgPath, "the package contains no source files", opts) || pruned
->>>>>>> 3d60a259
 			continue
 		}
 		integrationsFile := filepath.Join(someFile, "..", orchestrionDotYML)
 		if _, err := os.Stat(integrationsFile); err != nil {
 			if errors.Is(err, fs.ErrNotExist) {
-<<<<<<< HEAD
-				pruned = pruned || opts.pruneImport(importSet, pkg.PkgPath, "there is no "+orchestrionDotYML+" file in this package")
-=======
 				pruned = pruneImport(importSet, pkg.PkgPath, "there is no "+orchestrionDotYML+" file in this package", opts) || pruned
->>>>>>> 3d60a259
 				continue
 			}
 		}
 		importSet.Find(pkg.PkgPath).Decs.End.Replace("// integration")
-<<<<<<< HEAD
-	}
-
-	return pruned, nil
-}
-
-// pruneImport prunes a single import from the supplied [*importSet], unless
-// [*Options.NoPrune] is set, in which case it prints a warning using the
-// provided `reason` message.
-func (opts *Options) pruneImport(importSet *importSet, path string, reason string) bool {
-	if opts.NoPrune {
-		spec := importSet.Find(path)
-		if spec == nil {
-			// Nothing to do... already removed!
-			return false
-		}
-
-		_, _ = fmt.Fprintf(opts.Writer, "unnecessary import of %q: %v\n", path, reason)
-		spec.Decs.End.Clear() // Remove the // integration comment.
-
-		return false
-	}
-
-	if importSet.Remove(path) {
-		_, _ = fmt.Fprintf(opts.Writer, "removing unnecessary import of %q: %v\n", path, reason)
-	}
-=======
 	}
 
 	return pruned, nil
@@ -524,7 +288,6 @@
 	if importSet.Remove(path) {
 		_, _ = fmt.Fprintf(opts.Writer, "removing unnecessary import of %q: %v\n", path, reason)
 	}
->>>>>>> 3d60a259
 	return true
 }
 
