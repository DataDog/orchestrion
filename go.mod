module github.com/datadog/orchestrion

go 1.20

require (
	github.com/dave/dst v0.27.3
	github.com/dave/jennifer v1.7.0
	github.com/gin-gonic/gin v1.9.1
	github.com/go-chi/chi/v5 v5.0.12
	github.com/gofiber/fiber/v2 v2.52.4
	github.com/google/go-licenses v1.6.0
	github.com/gorilla/mux v1.8.1
	github.com/labstack/echo/v4 v4.11.4
	github.com/shirou/gopsutil/v3 v3.24.3
	github.com/stretchr/testify v1.9.0
	golang.org/x/mod v0.16.0
	golang.org/x/tools v0.19.0
	google.golang.org/grpc v1.62.1
	gopkg.in/DataDog/dd-trace-go.v1 v1.62.0
	gopkg.in/yaml.v3 v3.0.1
)

require (
	github.com/DataDog/appsec-internal-go v1.5.0 // indirect
	github.com/DataDog/datadog-agent/pkg/obfuscate v0.48.0 // indirect
	github.com/DataDog/datadog-agent/pkg/remoteconfig/state v0.48.1 // indirect
	github.com/DataDog/datadog-go/v5 v5.3.0 // indirect
	github.com/DataDog/go-libddwaf/v2 v2.3.2 // indirect
	github.com/DataDog/go-tuf v1.0.2-0.5.2 // indirect
	github.com/DataDog/sketches-go v1.4.2 // indirect
	github.com/Microsoft/go-winio v0.6.1 // indirect
	github.com/andybalholm/brotli v1.0.6 // indirect
	github.com/bytedance/sonic v1.10.0 // indirect
	github.com/cespare/xxhash/v2 v2.2.0 // indirect
	github.com/chenzhuoyu/base64x v0.0.0-20230717121745-296ad89f973d // indirect
	github.com/chenzhuoyu/iasm v0.9.0 // indirect
	github.com/davecgh/go-spew v1.1.2-0.20180830191138-d8f796af33cc // indirect
	github.com/dustin/go-humanize v1.0.1 // indirect
	github.com/ebitengine/purego v0.6.0-alpha.5 // indirect
	github.com/emirpasic/gods v1.12.0 // indirect
	github.com/gabriel-vasile/mimetype v1.4.2 // indirect
	github.com/gin-contrib/sse v0.1.0 // indirect
	github.com/go-logr/logr v1.3.0 // indirect
	github.com/go-ole/go-ole v1.2.6 // indirect
	github.com/go-playground/locales v0.14.1 // indirect
	github.com/go-playground/universal-translator v0.18.1 // indirect
	github.com/go-playground/validator/v10 v10.15.1 // indirect
	github.com/goccy/go-json v0.10.2 // indirect
	github.com/golang/groupcache v0.0.0-20210331224755-41bb18bfe9da // indirect
	github.com/golang/protobuf v1.5.4 // indirect
	github.com/google/licenseclassifier v0.0.0-20210722185704-3043a050f148 // indirect
	github.com/google/uuid v1.6.0 // indirect
	github.com/hashicorp/errwrap v1.1.0 // indirect
	github.com/hashicorp/go-multierror v1.1.1 // indirect
	github.com/inconshreveable/mousetrap v1.1.0 // indirect
	github.com/jbenet/go-context v0.0.0-20150711004518-d14ea06fba99 // indirect
	github.com/json-iterator/go v1.1.12 // indirect
	github.com/kevinburke/ssh_config v0.0.0-20190725054713-01f96b0aa0cd // indirect
	github.com/klauspost/compress v1.17.1 // indirect
	github.com/klauspost/cpuid/v2 v2.2.5 // indirect
	github.com/kr/pretty v0.3.0 // indirect
	github.com/labstack/gommon v0.4.2 // indirect
	github.com/leodido/go-urn v1.2.4 // indirect
	github.com/lufia/plan9stats v0.0.0-20211012122336-39d0f177ccd0 // indirect
	github.com/mattn/go-colorable v0.1.13 // indirect
	github.com/mattn/go-isatty v0.0.20 // indirect
	github.com/mattn/go-runewidth v0.0.15 // indirect
	github.com/mitchellh/go-homedir v1.1.0 // indirect
	github.com/modern-go/concurrent v0.0.0-20180306012644-bacd9c7ef1dd // indirect
	github.com/modern-go/reflect2 v1.0.2 // indirect
	github.com/otiai10/copy v1.6.0 // indirect
	github.com/outcaste-io/ristretto v0.2.3 // indirect
	github.com/pelletier/go-toml/v2 v2.0.9 // indirect
	github.com/philhofer/fwd v1.1.2 // indirect
	github.com/pkg/errors v0.9.1 // indirect
	github.com/pmezard/go-difflib v1.0.1-0.20181226105442-5d4384ee4fb2 // indirect
	github.com/power-devops/perfstat v0.0.0-20210106213030-5aafc221ea8c // indirect
	github.com/rivo/uniseg v0.4.4 // indirect
	github.com/rogpeppe/go-internal v1.9.0 // indirect
	github.com/secure-systems-lab/go-securesystemslib v0.7.0 // indirect
	github.com/sergi/go-diff v1.3.1 // indirect
<<<<<<< HEAD
=======
	github.com/shoenig/go-m1cpu v0.1.6 // indirect
>>>>>>> 33320fce
	github.com/spf13/cobra v1.7.0 // indirect
	github.com/spf13/pflag v1.0.5 // indirect
	github.com/src-d/gcfg v1.4.0 // indirect
	github.com/tinylib/msgp v1.1.8 // indirect
	github.com/tklauser/go-sysconf v0.3.12 // indirect
	github.com/tklauser/numcpus v0.6.1 // indirect
	github.com/twitchyliquid64/golang-asm v0.15.1 // indirect
	github.com/ugorji/go/codec v1.2.11 // indirect
	github.com/valyala/bytebufferpool v1.0.0 // indirect
	github.com/valyala/fasthttp v1.51.0 // indirect
	github.com/valyala/fasttemplate v1.2.2 // indirect
	github.com/valyala/tcplisten v1.0.0 // indirect
	github.com/xanzy/ssh-agent v0.2.1 // indirect
	github.com/yusufpapurcu/wmi v1.2.4 // indirect
	go.opencensus.io v0.24.0 // indirect
	go.uber.org/atomic v1.11.0 // indirect
	golang.org/x/arch v0.4.0 // indirect
	golang.org/x/crypto v0.21.0 // indirect
	golang.org/x/net v0.22.0 // indirect
	golang.org/x/sys v0.18.0 // indirect
	golang.org/x/text v0.14.0 // indirect
	golang.org/x/time v0.5.0 // indirect
	golang.org/x/xerrors v0.0.0-20220907171357-04be3eba64a2 // indirect
	google.golang.org/genproto/googleapis/rpc v0.0.0-20240123012728-ef4313101c80 // indirect
	google.golang.org/protobuf v1.33.0 // indirect
	gopkg.in/src-d/go-billy.v4 v4.3.2 // indirect
	gopkg.in/src-d/go-git.v4 v4.13.1 // indirect
	gopkg.in/warnings.v0 v0.1.2 // indirect
	k8s.io/klog/v2 v2.90.1 // indirect
)<|MERGE_RESOLUTION|>--- conflicted
+++ resolved
@@ -79,10 +79,7 @@
 	github.com/rogpeppe/go-internal v1.9.0 // indirect
 	github.com/secure-systems-lab/go-securesystemslib v0.7.0 // indirect
 	github.com/sergi/go-diff v1.3.1 // indirect
-<<<<<<< HEAD
-=======
 	github.com/shoenig/go-m1cpu v0.1.6 // indirect
->>>>>>> 33320fce
 	github.com/spf13/cobra v1.7.0 // indirect
 	github.com/spf13/pflag v1.0.5 // indirect
 	github.com/src-d/gcfg v1.4.0 // indirect
