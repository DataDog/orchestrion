{
<<<<<<< HEAD
	"url": "http://localhost:8088/ping",
	"quit": "http://localhost:8088/quit",
	"output": [
		{
			"name": "http.request",
			"service": "mux.router",
			"resource": "GET /ping",
			"type": "web",
			"meta": {
				"http.url": "http://localhost:8088/ping"
			}
		}
	]
=======
  "url": "http://localhost:8088/ping",
  "quit": "http://localhost:8088/quit",
  "output": [
    {
      "name": "http.request",
      "service": "mux.router",
      "resource": "GET /ping",
      "type": "web",
      "meta": {
        "http.url": "http://localhost:8088/ping"
      }
    }
  ]
>>>>>>> b651da34
}<|MERGE_RESOLUTION|>--- conflicted
+++ resolved
@@ -1,19 +1,4 @@
 {
-<<<<<<< HEAD
-	"url": "http://localhost:8088/ping",
-	"quit": "http://localhost:8088/quit",
-	"output": [
-		{
-			"name": "http.request",
-			"service": "mux.router",
-			"resource": "GET /ping",
-			"type": "web",
-			"meta": {
-				"http.url": "http://localhost:8088/ping"
-			}
-		}
-	]
-=======
   "url": "http://localhost:8088/ping",
   "quit": "http://localhost:8088/quit",
   "output": [
@@ -27,5 +12,4 @@
       }
     }
   ]
->>>>>>> b651da34
 }