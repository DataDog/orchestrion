name: Tests
on:
  pull_request:
    branches: ['**']
  merge_group:
    branches: ['main']
  push:
    branches: ['main']
concurrency:
  group: ${{ github.workflow }}-${{ github.event.pull_request.number || github.ref }}
  cancel-in-progress: true

jobs:
  lint:
    runs-on: ubuntu-latest
    steps:
      - name: Checkout
        uses: actions/checkout@v4
      - name: Setup go
        uses: actions/setup-go@v5
        with:
          go-version: 'stable'
          cache-dependency-path: "**/*.sum"
      - name: golangci-lint
        uses: golangci/golangci-lint-action@v4
        with:
          version: v1.52.2
          skip-cache: true # actions/setup-go has already done this
      - name: Verify license headers
        run: go run tools/headercheck/header_check.go
      - name: vet
        run: go vet ./...
      - name: Verify LICENSE-3rdparty.csv
        run: ./tools/verify-licenses.sh
        env:
          TMPDIR: ${{ runner.temp }}

  unit-tests:
    runs-on: ubuntu-latest
    strategy:
      fail-fast: false
      matrix:
       go-version: ['1.21', '1.22', '1.23.0-rc.1']
    name: Unit tests (go${{ matrix.go-version }})
    steps:
      - name: Checkout
        uses: actions/checkout@v4
      - name: Checkout Go
        uses: actions/setup-go@v5
        with:
          go-version: ${{ matrix.go-version }}
          cache-dependency-path: "**/*.sum"
      - name: Run unit tests
        run: |-
<<<<<<< HEAD
          mkdir -p coverage
          go test -shuffle=on -cover -covermode=atomic -coverpkg=./... -coverprofile=coverage/unit.out -race ./...
=======
          mkdir -p ./coverage
          go test -cover -covermode=atomic -coverpkg=./... -coverprofile=coverage/unit.out -race ./...
>>>>>>> 6d240cce
      - name: Determine simple go version
        if: always() && github.event_name != 'merge_group'
        id: simple-go-version
        run: echo "::set-output name=version::${COMPLETE_VERSION:0:4}"
        shell: bash
        env:
          COMPLETE_VERSION: ${{ matrix.go-version }}
      - name: Upload coverage report
        # We want this even if the tests failed
        if: always() && github.event_name != 'merge_group'
        uses: codecov/codecov-action@v4
        with:
          token: ${{ secrets.CODECOV_TOKEN }}
          flags: go${{ steps.simple-go-version.outputs.version }},${{ runner.os }},${{ runner.arch }},unit
          file: ./coverage/unit.out
          name: Unit Tests (go${{ matrix.go-version }})

  integration-tests:
    strategy:
      fail-fast: false
      matrix:
        runs-on: [macos, ubuntu, windows]
        go-version: ['1.21', '1.22', '1.23.0-rc.1']
        build-mode: [DRIVER]
        include:
          # Alternate build modes (only on ubuntu, latest go; to save CI time)
          - runs-on: ubuntu
            go-version: '1.22'
            build-mode: TOOLEXEC
          - runs-on: ubuntu
            go-version: '1.22'
            build-mode: GOFLAGS
    runs-on: ${{ matrix.runs-on }}-latest
    name: Integration tests (go${{ matrix.go-version }}, ${{ matrix.runs-on }}, ${{ matrix.build-mode }})
    steps:
      - name: Checkout
        uses: actions/checkout@v4
      - name: Setup go
        uses: actions/setup-go@v5
        with:
          go-version: ${{ matrix.go-version }}
          cache-dependency-path: "**/*.sum"
      - name: Setup python
        uses: actions/setup-python@v5
        with:
          python-version: '>=3.9 <3.13'
      - name: Build orchestrion binary
        run: go build -cover -covermode=atomic -coverpkg="./..." -o="bin/orchestrion.exe" .
      - name: Run Integration Tests
        shell: bash
        run: |-
          mkdir -p "${GOCOVERDIR}"
          case "${{ matrix.build-mode }}" in
          "DRIVER")
            bin/orchestrion.exe go -C=_integration-tests test -shuffle=on ./...
            ;;
          "TOOLEXEC")
            go -C=_integration-tests test -shuffle=on -toolexec="${{ github.workspace }}/bin/orchestrion.exe toolexec" ./...
            ;;
          "GOFLAGS")
            export GOFLAGS="'-toolexec=${{ github.workspace }}/bin/orchestrion.exe toolexec' ${GOFLAGS}"
            go -C=_integration-tests test -shuffle=on ./...
            ;;
          *)
            echo "Unknown build mode: ${{ matrix.build-mode }}"
            exit 1
            ;;
          esac
        env:
<<<<<<< HEAD
          GOCOVERDIR: ${{ github.workspace }}/coverage/raw
          GOFLAGS: -tags=integration,buildtag # Globally set build tags
      - name: Consolidate coverage report
        if: github.event_name != 'merge_group'
        run: go tool covdata textfmt -i ./coverage/raw -o ./coverage/integration.out
=======
          TESTCASE_BUILD_MODE: ${{ matrix.build-mode }}
      - name: Consolidate coverage report
        if: always() && github.event_name != 'merge_group'
        shell: bash # PowerShell mkdir -p fails if the directory already exists...
        run: |-
          mkdir -p ./coverage
          go tool covdata textfmt -i ./_integration-tests/outputs/coverage -o ./coverage/integration.out
>>>>>>> 6d240cce
      - name: Determine simple go version
        if: github.event_name != 'merge_group'
        id: simple-go-version
        run: echo "::set-output name=version::${COMPLETE_VERSION:0:4}"
        shell: bash
        env:
          COMPLETE_VERSION: ${{ matrix.go-version }}
      - name: Upload coverage report
        if: github.event_name != 'merge_group'
        uses: codecov/codecov-action@v4
        with:
          token: ${{ secrets.CODECOV_TOKEN }}
          flags: go${{ steps.simple-go-version.outputs.version }},${{ runner.os }},${{ runner.arch }},integration
<<<<<<< HEAD
          files: ./coverage/integration.out
          name: Integration Tests (go${{ matrix.go-version }}, ${{ matrix.runs-on }}, ${{ matrix.build-mode }})
=======
          file: ./coverage/integration.out
          name: Integration Tests (go${{ matrix.go-version }}, ${{ matrix.runs-on }}, ${{ matrix.build-mode }})
      - name: Upload artifact
        # We want this even if the tests failed
        if: always()
        uses: actions/upload-artifact@v4
        with:
          name: ${{ matrix.runs-on }}-tests-${{ matrix.go-version }}-${{ matrix.build-mode }}-output
          path: _integration-tests/outputs
          if-no-files-found: error # That would be very unexpected
>>>>>>> 6d240cce

  # This is just a join point intended to simplify branch protection settings
  complete:
    runs-on: ubuntu-latest
    needs:
      - lint
      - unit-tests
      - integration-tests
    if: '!cancelled()'
    steps:
      - name: Done
        if: needs.lint.result == 'success' && needs.unit-tests.result == 'success' && needs.integration-tests.result == 'success'
        run: echo "OK"
      - name: Done
        if: needs.lint.result != 'success' || needs.unit-tests.result != 'success' || needs.integration-tests.result != 'success'
        run: |-
          echo "Failed!"
          exit 1
<|MERGE_RESOLUTION|>--- conflicted
+++ resolved
@@ -52,13 +52,9 @@
           cache-dependency-path: "**/*.sum"
       - name: Run unit tests
         run: |-
-<<<<<<< HEAD
           mkdir -p coverage
-          go test -shuffle=on -cover -covermode=atomic -coverpkg=./... -coverprofile=coverage/unit.out -race ./...
-=======
-          mkdir -p ./coverage
-          go test -cover -covermode=atomic -coverpkg=./... -coverprofile=coverage/unit.out -race ./...
->>>>>>> 6d240cce
+          go test -shuffle=on -cover -covermode=atomic -coverpkg=./... -coverprofile=${{ github.workspace }}/coverage/unit.out -race ./...
+          go -C _integration-tests test -shuffle=on -cover -covermode=atomic -coverpkg=./...,github.com/datadog/orchestrion/... -coverprofile=${{ github.workspace }}/coverage/integration.out -race ./...
       - name: Determine simple go version
         if: always() && github.event_name != 'merge_group'
         id: simple-go-version
@@ -73,7 +69,7 @@
         with:
           token: ${{ secrets.CODECOV_TOKEN }}
           flags: go${{ steps.simple-go-version.outputs.version }},${{ runner.os }},${{ runner.arch }},unit
-          file: ./coverage/unit.out
+          files: ./coverage/unit.out,.couverage/integration.out
           name: Unit Tests (go${{ matrix.go-version }})
 
   integration-tests:
@@ -128,21 +124,11 @@
             ;;
           esac
         env:
-<<<<<<< HEAD
           GOCOVERDIR: ${{ github.workspace }}/coverage/raw
           GOFLAGS: -tags=integration,buildtag # Globally set build tags
       - name: Consolidate coverage report
         if: github.event_name != 'merge_group'
         run: go tool covdata textfmt -i ./coverage/raw -o ./coverage/integration.out
-=======
-          TESTCASE_BUILD_MODE: ${{ matrix.build-mode }}
-      - name: Consolidate coverage report
-        if: always() && github.event_name != 'merge_group'
-        shell: bash # PowerShell mkdir -p fails if the directory already exists...
-        run: |-
-          mkdir -p ./coverage
-          go tool covdata textfmt -i ./_integration-tests/outputs/coverage -o ./coverage/integration.out
->>>>>>> 6d240cce
       - name: Determine simple go version
         if: github.event_name != 'merge_group'
         id: simple-go-version
@@ -156,21 +142,8 @@
         with:
           token: ${{ secrets.CODECOV_TOKEN }}
           flags: go${{ steps.simple-go-version.outputs.version }},${{ runner.os }},${{ runner.arch }},integration
-<<<<<<< HEAD
           files: ./coverage/integration.out
           name: Integration Tests (go${{ matrix.go-version }}, ${{ matrix.runs-on }}, ${{ matrix.build-mode }})
-=======
-          file: ./coverage/integration.out
-          name: Integration Tests (go${{ matrix.go-version }}, ${{ matrix.runs-on }}, ${{ matrix.build-mode }})
-      - name: Upload artifact
-        # We want this even if the tests failed
-        if: always()
-        uses: actions/upload-artifact@v4
-        with:
-          name: ${{ matrix.runs-on }}-tests-${{ matrix.go-version }}-${{ matrix.build-mode }}-output
-          path: _integration-tests/outputs
-          if-no-files-found: error # That would be very unexpected
->>>>>>> 6d240cce
 
   # This is just a join point intended to simplify branch protection settings
   complete:
