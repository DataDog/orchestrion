--- conflicted
+++ resolved
@@ -16,11 +16,8 @@
 
 	"github.com/DataDog/orchestrion/internal/files"
 	"github.com/DataDog/orchestrion/internal/injector/aspect/context"
-<<<<<<< HEAD
-=======
 	"github.com/DataDog/orchestrion/internal/jobserver/client"
 	"github.com/DataDog/orchestrion/internal/jobserver/nbt"
->>>>>>> c9e1cd7b
 	"github.com/DataDog/orchestrion/internal/toolexec/aspect/linkdeps"
 	"github.com/DataDog/orchestrion/internal/toolexec/importcfg"
 	"github.com/rs/zerolog"
@@ -44,18 +41,19 @@
 	Files []string
 	Flags compileFlagSet
 	// WorkDir is the $WORK directory managed by the go toolchain.
-<<<<<<< HEAD
 	WorkDir string
 
-=======
-	WorkDir     string
-	importPath  string
+	// LinkDeps lists all link-time dependencies that must be honored to link a
+	// dependent of the built package. If not blank, this is written to disk, then
+	// appended to the archive output.
+	LinkDeps linkdeps.LinkDeps
+
+	// importPath is the import path of the package being built.
+	importPath string
+	// finishToken is the token returned by the job server in response to the
+	// [nbt.StartRequest] when the operation needs to continue, and that is then
+	// forwarded to the [nbt.FinishRequest].
 	finishToken string
->>>>>>> c9e1cd7b
-	// Link-time dependencies that must be honored to link a dependent of the
-	// built package. If not blank, this is written to disk, then appended to the
-	// archive output.
-	LinkDeps linkdeps.LinkDeps
 }
 
 func (*CompileCommand) Type() CommandType { return CommandTypeCompile }
@@ -131,15 +129,6 @@
 	}
 }
 
-<<<<<<< HEAD
-func (cmd *CompileCommand) Close(ctx gocontext.Context) (err error) {
-	defer func() { err = errors.Join(err, cmd.command.Close(ctx)) }()
-
-=======
-// parseCompileCommand parses a [*CompileCommand] from the provided arguments.
-// It sends an [nbt.StartRequest] to the job server to determine whether a
-// previous execution of the same command has produced re-usable artifacts;
-// in which case it copies them into place and returns nil.
 func (cmd *CompileCommand) Close(ctx gocontext.Context, cmdErr error) (err error) {
 	defer func() { err = errors.Join(err, cmd.command.Close(ctx, cmdErr)) }()
 
@@ -155,7 +144,6 @@
 }
 
 func (cmd *CompileCommand) attachLinkDeps(ctx gocontext.Context) error {
->>>>>>> c9e1cd7b
 	if cmd.LinkDeps.Empty() {
 		return nil
 	}
@@ -184,12 +172,6 @@
 	if err := child.Run(); err != nil {
 		return fmt.Errorf("running %q: %w", child.Args, err)
 	}
-<<<<<<< HEAD
-	return nil
-}
-
-func parseCompileCommand(args []string) (*CompileCommand, error) {
-=======
 
 	return nil
 }
@@ -227,8 +209,11 @@
 	return err
 }
 
+// parseCompileCommand parses a [*CompileCommand] from the provided arguments.
+// It sends an [nbt.StartRequest] to the job server to determine whether a
+// previous execution of the same command has produced re-usable artifacts;
+// in which case it copies them into place and returns nil.
 func parseCompileCommand(ctx gocontext.Context, importPath string, args []string) (*CompileCommand, error) {
->>>>>>> c9e1cd7b
 	if len(args) == 0 {
 		return nil, errors.New("unexpected number of command arguments")
 	}
@@ -239,11 +224,6 @@
 	}
 	cmd.Files = pos
 
-<<<<<<< HEAD
-	if cmd.Flags.ImportCfg != "" {
-		// The WorkDir is the parent of the stage directory, which is where the importcfg file is located.
-		cmd.WorkDir = filepath.Dir(filepath.Dir(cmd.Flags.ImportCfg))
-=======
 	if cmd.Flags.ImportCfg == "" {
 		return cmd, nil
 	}
@@ -263,7 +243,6 @@
 
 	if res.FinishToken != "" {
 		cmd.finishToken = res.FinishToken
->>>>>>> c9e1cd7b
 
 		imports, err := importcfg.ParseFile(cmd.Flags.ImportCfg)
 		if err != nil {
@@ -274,8 +253,6 @@
 		if err != nil {
 			return nil, fmt.Errorf("reading %s closure from %s: %w", linkdeps.Filename, cmd.Flags.ImportCfg, err)
 		}
-<<<<<<< HEAD
-=======
 
 		return cmd, nil
 	}
@@ -306,7 +283,6 @@
 		if err := os.WriteFile(filename+".reused", nil, 0o644); err != nil {
 			return nil, fmt.Errorf("creating re-used marker for %s: %w", filename, err)
 		}
->>>>>>> c9e1cd7b
 	}
 
 	zerolog.Ctx(ctx).Info().Msg("Re-used previously built artifacts from compile command. Returning a nil *CompileCommand.")
