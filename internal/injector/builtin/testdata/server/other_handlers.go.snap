--- conflicted
+++ resolved
@@ -101,13 +101,8 @@
 }
 
 //dd:span foo:bar type:potato
-<<<<<<< HEAD
 func myFunc(__argument__0 context.Context, name string) {
-//line <generated>:1
-=======
-func myFunc(_arg_0 context.Context, name string) {
-//line <generated>
->>>>>>> afc28d18
+//line <generated>
 	{
 		var span __orchestrion_tracer.Span
 		span, __argument__0 = __orchestrion_tracer.StartSpanFromContext(__argument__0, "myFunc",
@@ -123,13 +118,8 @@
 }
 
 //dd:span foo2:bar2 type:request
-<<<<<<< HEAD
 func myFunc2(name string, __argument__1 *http.Request) {
-//line <generated>:1
-=======
-func myFunc2(name string, _arg_1 *http.Request) {
-//line <generated>
->>>>>>> afc28d18
+//line <generated>
 	{
 		ctx := __argument__1.Context()
 		var span __orchestrion_tracer.Span
@@ -147,11 +137,8 @@
 }
 
 //dd:span foo3:bar3 type:request span.name:customName
-func myFunc3(name string) (
-//line <generated>:1
-	__result__0 error) { //line samples/server/other_handlers.go:86
-
-//line <generated>:1
+func myFunc3(name string) (__result__0 error) {
+//line <generated>
 	{
 		ctx := context.TODO()
 		var span __orchestrion_tracer.Span
@@ -178,54 +165,30 @@
 	http.Handle("/hundle-3", http.HandlerFunc(
 //line <generated>
 		__orchestrion_instrument.WrapHandlerFunc(
-<<<<<<< HEAD
 //line samples/server/other_handlers.go:95
 			func(w http.ResponseWriter, r *http.Request) {})))
-//line samples/server/other_handlers.go:96
-=======
-//line samples/server/other_handlers.go:94
-			func(w http.ResponseWriter, r *http.Request) {})))
->>>>>>> afc28d18
 	http.HandleFunc("/handlefunc-1", handler)
 	http.HandleFunc("/handlefunc-2", http.HandlerFunc(myHandler))
 	http.HandleFunc("/handlefunc-3",
 //line <generated>
 		__orchestrion_instrument.WrapHandlerFunc(
-<<<<<<< HEAD
 //line samples/server/other_handlers.go:98
 			func(w http.ResponseWriter, r *http.Request) {}))
-//line samples/server/other_handlers.go:99
-=======
-//line samples/server/other_handlers.go:97
-			func(w http.ResponseWriter, r *http.Request) {}))
->>>>>>> afc28d18
 	s := http.NewServeMux()
 	s.Handle("/handle-mux", handler)
 	s.Handle("/handle-mux", http.HandlerFunc(myHandler))
 	s.Handle("/handle-mux", http.HandlerFunc(
 //line <generated>
 		__orchestrion_instrument.WrapHandlerFunc(
-<<<<<<< HEAD
 //line samples/server/other_handlers.go:102
 			func(w http.ResponseWriter, r *http.Request) {})))
-//line samples/server/other_handlers.go:103
-=======
-//line samples/server/other_handlers.go:101
-			func(w http.ResponseWriter, r *http.Request) {})))
->>>>>>> afc28d18
 	s.HandleFunc("/handlefunc-1", handler)
 	s.HandleFunc("/handlefunc-2", http.HandlerFunc(myHandler))
 	s.HandleFunc("/handlefunc-3",
 //line <generated>
 		__orchestrion_instrument.WrapHandlerFunc(
-<<<<<<< HEAD
 //line samples/server/other_handlers.go:105
 			func(w http.ResponseWriter, r *http.Request) {}))
-//line samples/server/other_handlers.go:106
-=======
-//line samples/server/other_handlers.go:104
-			func(w http.ResponseWriter, r *http.Request) {}))
->>>>>>> afc28d18
 	_ = &http.Server{
 		Addr: ":8080",
 		Handler:
