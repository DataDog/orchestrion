// Unless explicitly stated otherwise all files in this repository are licensed
// under the Apache License Version 2.0.
// This product includes software developed at Datadog (https://www.datadoghq.com/).
// Copyright 2023-present Datadog, Inc.

//go:build integration

package fiber

import (
	"net/http"
	"testing"
	"time"

	"github.com/gofiber/fiber/v2"
	"github.com/stretchr/testify/assert"
	"github.com/stretchr/testify/require"

	"orchestrion/integration/utils"
	"orchestrion/integration/validator/trace"
)

type TestCase struct {
	*fiber.App
	addr string
}

func (tc *TestCase) Setup(t *testing.T) {
	tc.App = fiber.New(fiber.Config{DisableStartupMessage: true})
	tc.App.Get("/ping", func(c *fiber.Ctx) error { return c.JSON(map[string]any{"message": "pong"}) })
<<<<<<< HEAD
	tc.addr = "127.0.0.1:" + utils.GetFreePort(t)

	go func() { require.NoError(t, tc.App.Listen(tc.addr)) }()
}

func (tc *TestCase) Run(t *testing.T) {
	resp, err := http.Get("http://" + tc.addr + "/ping")
=======
	go func() { assert.NoError(t, tc.App.Listen("127.0.0.1:8080")) }()
}

func (*TestCase) Run(t *testing.T) {
	resp, err := http.Get("http://127.0.0.1:8080/ping")
>>>>>>> b11a1600
	require.NoError(t, err)
	require.Equal(t, http.StatusOK, resp.StatusCode)
}

func (tc *TestCase) Teardown(t *testing.T) {
	require.NoError(t, tc.App.ShutdownWithTimeout(time.Second))
}

func (tc *TestCase) ExpectedTraces() trace.Spans {
	return trace.Spans{
		{
			// NB: Top-level span is from the HTTP Client, which is library-side instrumented.
			Tags: map[string]any{
				"name":     "http.request",
				"resource": "GET /ping",
				"type":     "http",
			},
			Meta: map[string]any{
				"http.url": "http://" + tc.addr + "/ping",
			},
			Children: trace.Spans{
				{
					Tags: map[string]any{
						"name":     "http.request",
						"service":  "fiber",
						"resource": "GET /ping",
						"type":     "web",
					},
					Meta: map[string]any{
						"http.url": "/ping",
					},
				},
			},
		},
	}
}<|MERGE_RESOLUTION|>--- conflicted
+++ resolved
@@ -28,21 +28,13 @@
 func (tc *TestCase) Setup(t *testing.T) {
 	tc.App = fiber.New(fiber.Config{DisableStartupMessage: true})
 	tc.App.Get("/ping", func(c *fiber.Ctx) error { return c.JSON(map[string]any{"message": "pong"}) })
-<<<<<<< HEAD
 	tc.addr = "127.0.0.1:" + utils.GetFreePort(t)
 
-	go func() { require.NoError(t, tc.App.Listen(tc.addr)) }()
+	go func() { assert.NoError(t, tc.App.Listen(tc.addr)) }()
 }
 
 func (tc *TestCase) Run(t *testing.T) {
 	resp, err := http.Get("http://" + tc.addr + "/ping")
-=======
-	go func() { assert.NoError(t, tc.App.Listen("127.0.0.1:8080")) }()
-}
-
-func (*TestCase) Run(t *testing.T) {
-	resp, err := http.Get("http://127.0.0.1:8080/ping")
->>>>>>> b11a1600
 	require.NoError(t, err)
 	require.Equal(t, http.StatusOK, resp.StatusCode)
 }
