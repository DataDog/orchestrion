--- conflicted
+++ resolved
@@ -10,12 +10,8 @@
  )
  
 -func test() (interface{}, error) {
-<<<<<<< HEAD
-+func test() (_ interface{}, __returns__1 error) {
++func test() (_ interface{}, __result__1 error) {
 +//line <generated>
-=======
-+func test() (_ interface{}, __result__1 error) {
->>>>>>> 741f7174
 +  {
 +    defer func() {
 +      if __result__1 != nil {
