name: Generate
on:
  pull_request:
    branches: ['**']
  merge_group:
    branches: ['main']

concurrency:
  group: ${{ github.workflow }}-${{ github.event.pull_request.number || github.ref }}
  cancel-in-progress: true

jobs:
  generate:
    runs-on: ubuntu-latest
    outputs:
      has-patch: ${{ steps.is-tree-dirty.outputs.result }}
    steps:
      - name: Checkout
        uses: actions/checkout@v4
      - name: Setup go
        uses: actions/setup-go@v5
        with:
          go-version: '1.21'
          cache-dependency-path: '**/*.sum'
      - name: Run 'go generate ./...'
        run: go generate ./...
      - name: Run 'go mod tidy'
<<<<<<< HEAD
        run: find . -iname go.mod | xargs dirname | xargs -I DIR go -C DIR mod tidy
=======
        run: find . -iname go.mod -execdir go mod tidy \;
>>>>>>> edba8bb2
      - name: Check if working tree is dirty
        id: is-tree-dirty
        run: |-
          git add .
          git diff --staged --patch --exit-code > .repo.patch || echo "result=true" >> ${GITHUB_OUTPUT}
      - name: Upload patch
        if: steps.is-tree-dirty.outputs.result == 'true'
        uses: actions/upload-artifact@v4
        with:
          name: repo.patch
          path: .repo.patch
      - name: Fail build if working tree is dirty
        if: steps.is-tree-dirty.outputs.result == 'true'
        run: |-
          echo "::error::Files have been modified by 'go generate ./...' (see logs)."
          cat .repo.patch
          exit 1

  # If generated files changed and this is a pull request that we can modify, update the PR with the updated files.
  self-mutation:
    needs: generate
    runs-on: ubuntu-latest
    if: always() && needs.generate.outputs.has-patch == 'true' && github.event_name == 'pull_request' && (github.event.pull_request.head.repo.full_name == github.repository || github.event.pull_request.maintainer_can_modify)
    permissions:
      contents: write
    steps:
      - name: Checkout
        uses: actions/checkout@v4
        with:
          ref: ${{ github.event.pull_request.head.ref }}
          repository: ${{ github.event.pull_request.head.repo.full_name }}
      - name: Download patch
        uses: actions/download-artifact@v4
        with:
          name: repo.patch
          path: ${{ runner.temp }}
      - name: Apply patch
        run: |-
          [ -s '${{ runner.temp }}/.repo.patch' ] && git apply '${{ runner.temp }}/.repo.patch' || echo 'Empty patch. Skipping.'
      - name: Setup git identity
        run: |-
          git config user.name "github-actions on behalf of ${{ github.actor }}"
          git config user.email "github-actions@github.com"
      - name: Push changes
        run: |-
          git add .
          git commit -s -m "chore: update generated files"
          git push origin HEAD:${{ github.event.pull_request.head.ref }}<|MERGE_RESOLUTION|>--- conflicted
+++ resolved
@@ -25,11 +25,7 @@
       - name: Run 'go generate ./...'
         run: go generate ./...
       - name: Run 'go mod tidy'
-<<<<<<< HEAD
-        run: find . -iname go.mod | xargs dirname | xargs -I DIR go -C DIR mod tidy
-=======
         run: find . -iname go.mod -execdir go mod tidy \;
->>>>>>> edba8bb2
       - name: Check if working tree is dirty
         id: is-tree-dirty
         run: |-
